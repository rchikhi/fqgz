/*
 * deflate_decompress.c - a decompressor for DEFLATE
 *
 * Originally public domain; changes after 2016-09-07 are copyrighted.
 *
 * Copyright 2016 Eric Biggers
 *
 * Permission is hereby granted, free of charge, to any person
 * obtaining a copy of this software and associated documentation
 * files (the "Software"), to deal in the Software without
 * restriction, including without limitation the rights to use,
 * copy, modify, merge, publish, distribute, sublicense, and/or sell
 * copies of the Software, and to permit persons to whom the
 * Software is furnished to do so, subject to the following
 * conditions:
 *
 * The above copyright notice and this permission notice shall be
 * included in all copies or substantial portions of the Software.
 *
 * THE SOFTWARE IS PROVIDED "AS IS", WITHOUT WARRANTY OF ANY KIND,
 * EXPRESS OR IMPLIED, INCLUDING BUT NOT LIMITED TO THE WARRANTIES
 * OF MERCHANTABILITY, FITNESS FOR A PARTICULAR PURPOSE AND
 * NONINFRINGEMENT. IN NO EVENT SHALL THE AUTHORS OR COPYRIGHT
 * HOLDERS BE LIABLE FOR ANY CLAIM, DAMAGES OR OTHER LIABILITY,
 * WHETHER IN AN ACTION OF CONTRACT, TORT OR OTHERWISE, ARISING
 * FROM, OUT OF OR IN CONNECTION WITH THE SOFTWARE OR THE USE OR
 * OTHER DEALINGS IN THE SOFTWARE.
 *
 * ---------------------------------------------------------------------------
 *
 * This is a highly optimized DEFLATE decompressor.  When compiled with gcc on
 * x86_64, it decompresses data in about 52% of the time of zlib (48% if BMI2
 * instructions are available).  On other architectures it should still be
 * significantly faster than zlib, but the difference may be smaller.
 *
 * Why this is faster than zlib's implementation:
 *
 * - Word accesses rather than byte accesses when reading input
 * - Word accesses rather than byte accesses when copying matches
 * - Faster Huffman decoding combined with various DEFLATE-specific tricks
 * - Larger bitbuffer variable that doesn't need to be filled as often
 * - Other optimizations to remove unnecessary branches
 * - Only full-buffer decompression is supported, so the code doesn't need to
 *   support stopping and resuming decompression.
 * - On x86_64, compile a version of the decompression routine using BMI2
 *   instructions and use it automatically at runtime when supported.
 */

#include <stdlib.h>
#include <string.h>
#include <fstream>
#include <vector>
#include <string>
#include <set>
#include <tuple>
#include <unistd.h> // write()

#include <stdexcept>
#include <pthread.h>

#include "deflate_constants.h"
#include "unaligned.h"

#include "libdeflate.h"
#include "synchronizer.hpp"

#ifdef DEB
#define PRINT_DEBUG(...) {fprintf(stderr, __VA_ARGS__);}
#else
#define PRINT_DEBUG(...) {}
#endif

#ifdef FIRST_BLOCK
#define DEBUG_FIRST_BLOCK(x) {x}
#else
#define DEBUG_FIRST_BLOCK(x) {}
#endif

// may want to disable that for performance
//#define RECORD_BUFFER_COUNTS_AND_BACKREFS


/*
 * Each TABLEBITS number is the base-2 logarithm of the number of entries in the
 * main portion of the corresponding decode table.  Each number should be large
 * enough to ensure that for typical data, the vast majority of symbols can be
 * decoded by a direct lookup of the next TABLEBITS bits of compressed data.
 * However, this must be balanced against the fact that a larger table requires
 * more memory and requires more time to fill.
 *
 * Note: you cannot change a TABLEBITS number without also changing the
 * corresponding ENOUGH number!
 */
#define PRECODE_TABLEBITS	7
#define LITLEN_TABLEBITS	10
#define OFFSET_TABLEBITS	8

/*
 * Each ENOUGH number is the maximum number of decode table entries that may be
 * required for the corresponding Huffman code, including the main table and all
 * subtables.  Each number depends on three parameters:
 *
 *	(1) the maximum number of symbols in the code (DEFLATE_NUM_*_SYMBOLS)
 *	(2) the number of main table bits (the TABLEBITS numbers defined above)
 *	(3) the maximum allowed codeword length (DEFLATE_MAX_*_CODEWORD_LEN)
 *
 * The ENOUGH numbers were computed using the utility program 'enough' from
 * zlib.  This program enumerates all possible relevant Huffman codes to find
 * the worst-case usage of decode table entries.
 */
#define PRECODE_ENOUGH		128	/* enough 19 7 7	*/
#define LITLEN_ENOUGH		1334	/* enough 288 10 15	*/
#define OFFSET_ENOUGH		402	/* enough 32 8 15	*/

/*
 * Type for codeword lengths.
 */
typedef u8 len_t;

/*
 * The main DEFLATE decompressor structure.  Since this implementation only
 * supports full buffer decompression, this structure does not store the entire
 * decompression state, but rather only some arrays that are too large to
 * comfortably allocate on the stack.
 */
struct libdeflate_decompressor {

	/*
	 * The arrays aren't all needed at the same time.  'precode_lens' and
	 * 'precode_decode_table' are unneeded after 'lens' has been filled.
	 * Furthermore, 'lens' need not be retained after building the litlen
	 * and offset decode tables.  In fact, 'lens' can be in union with
	 * 'litlen_decode_table' provided that 'offset_decode_table' is separate
	 * and is built first.
	 */

	union {
		len_t precode_lens[DEFLATE_NUM_PRECODE_SYMS];

		struct {
			len_t lens[DEFLATE_NUM_LITLEN_SYMS +
				   DEFLATE_NUM_OFFSET_SYMS +
				   DEFLATE_MAX_LENS_OVERRUN];

			u32 precode_decode_table[PRECODE_ENOUGH];
		} l;

		u32 litlen_decode_table[LITLEN_ENOUGH];
	} u;

	u32 offset_decode_table[OFFSET_ENOUGH];

	u16 working_space[2 * (DEFLATE_MAX_CODEWORD_LEN + 1) +
			  DEFLATE_MAX_NUM_SYMS];
};

/*****************************************************************************
 *				Input bitstream                              *
 *****************************************************************************/

/*
 * The state of the "input bitstream" consists of the following variables:
 *
 *	- in_next: pointer to the next unread byte in the input buffer
 *
 *	- in_end: pointer just past the end of the input buffer
 *
 *	- bitbuf: a word-sized variable containing bits that have been read from
 *		  the input buffer.  The buffered bits are right-aligned
 *		  (they're the low-order bits).
 *
 *	- bitsleft: number of bits in 'bitbuf' that are valid.
 *
 * To make it easier for the compiler to optimize the code by keeping variables
 * in registers, these are declared as normal variables and manipulated using
 * macros.
 */

/*
 * The type for the bitbuffer variable ('bitbuf' described above).  For best
 * performance, this should have size equal to a machine word.
 *
 * 64-bit platforms have a significant advantage: they get a bigger bitbuffer
 * which they have to fill less often.
 */
typedef machine_word_t bitbuf_t;


#ifdef NDEBUG
#define assert(expr)							\
 (likely((expr))							\
  ? static_cast<void>(0)						\
  : __builtin_unreachable())
#else
#define assert(expr)							\
 (likely((expr))							\
  ? static_cast<void>(0)						\
  : __assert_fail (#expr, __FILE__, __LINE__, __PRETTY_FUNCTION__))
#endif

[[noreturn]] inline void
__assert_fail (const char *assertion, const char *file, unsigned int line, const char *function) noexcept {
    std::fprintf(stderr, "%s:%u: Assertion '%s' failed in '%s'.\n",
                 file, line, assertion, function);
    std::fflush(stderr);
    std::abort();
}


/**
 * @brief Model an compressed gzip input stream
 * It can be read by dequeing n<32 bits at a time or as byte aligned u16 words
 */
class InputStream {

public: //protected:
    /** State */
    bitbuf_t bitbuf; /// Bit buffer
    size_t bitsleft; /// Number of valid bits in the bit buffer
    size_t overrun_count;
    const byte * begin;
    const byte *restrict in_next; /// Read pointer
    const byte *restrict /*const*/ in_end; /// Adress of the byte after input

    /**
     * Fill the bitbuffer variable by reading the next word from the input buffer.
     * This can be significantly faster than FILL_BITS_BYTEWISE().  However, for
     * this to work correctly, the word must be interpreted in little-endian format.
     * In addition, the memory access may be unaligned.  Therefore, this method is
     * most efficient on little-endian architectures that support fast unaligned
     * access, such as x86 and x86_64.
     */
    inline void fill_bits_wordwise() {
        bitbuf |= get_unaligned_leword(in_next) << bitsleft;
        in_next += (bitbuf_length - bitsleft) >> 3;
        bitsleft += (bitbuf_length - bitsleft) & ~7;
    }

    /**
     * Does the bitbuffer variable currently contain at least 'n' bits?
     */
    inline bool have_bits(size_t n) const
    { return bitsleft >= n; }

    /**
     * Fill the bitbuffer variable, reading one byte at a time.
     *
     * Note: if we would overrun the input buffer, we just don't read anything,
     * leaving the bits as 0 but marking them as filled.  This makes the
     * implementation simpler because this removes the need to distinguish between
     * "real" overruns and overruns that occur because of our own lookahead during
     * Huffman decoding.  The disadvantage is that a "real" overrun can go
     * undetected, and libdeflate_deflate_decompress() may return a success status
     * rather than the expected failure status if one occurs.  However, this is
     * irrelevant because even if this specific case were to be handled "correctly",
     * one could easily come up with a different case where the compressed data
     * would be corrupted in such a way that fully retains its validity.  Users
     * should run a checksum against the uncompressed data if they wish to detect
     * corruptions.
     */
    inline void fill_bits_bytewise() {
        do {
               if (likely(in_next != in_end))
                       bitbuf |= (bitbuf_t)*in_next++ << bitsleft;
               else
                       overrun_count++;
               bitsleft += 8;
        } while (bitsleft <= bitbuf_length - 8);
    }

public:
    InputStream(const byte* in, size_t len) : bitbuf(0), bitsleft(0), overrun_count(0),
        begin(in), in_next(in), in_end(in + len)
    {}

    /**
     * Number of bits the bitbuffer variable can hold.
     */
    static constexpr size_t bitbuf_length = 8 * sizeof(bitbuf_t);

    /**
     * The maximum number of bits that can be requested to be in the bitbuffer
     * variable.  This is the maximum value of 'n' that can be passed
     * ENSURE_BITS(n).
     *
     * This not equal to BITBUF_NBITS because we never read less than one byte at a
     * time.  If the bitbuffer variable contains more than (BITBUF_NBITS - 8) bits,
     * then we can't read another byte without first consuming some bits.  So the
     * maximum count we can ensure is (BITBUF_NBITS - 7).
     */
    static constexpr size_t bitbuf_max_ensure = bitbuf_length - 7;

    inline size_t size() const {
        return in_end - in_next;
    }

    inline size_t position() const {
        return in_next - begin - (bitsleft / 8);
    }

    inline size_t position_bits() const {
        return 8*position() - (bitsleft % 8);
    }


    /**
     * Load more bits from the input buffer until the specified number of bits is
     * present in the bitbuffer variable.  'n' cannot be too large; see MAX_ENSURE
     * and CAN_ENSURE().
     */
    template <size_t n>
    inline void ensure_bits() {
        static_assert(n <= bitbuf_max_ensure, "Bit buffer is too small");
        if (!have_bits(n)) {						\
                if (likely(in_end - in_next >= static_cast<std::ptrdiff_t>(sizeof(bitbuf_t))))	\
                        fill_bits_wordwise();				\
                else fill_bits_bytewise();                              \
        }
    }

    /**
     * Return the next 'n' bits from the bitbuffer variable without removing them.
     */
    inline u32 bits(size_t n) const
    {
        assert(bitsleft >= n);
        return  u32(bitbuf & ((u32(1) << n) - 1));
    }

    /**
     * Remove the next 'n' bits from the bitbuffer variable.
     */
    inline void remove_bits(size_t n) {
        assert(bitsleft >= n);
        bitbuf >>= n;
        bitsleft -= n;
    }

    /**
     * Remove and return the next 'n' bits from the bitbuffer variable.
     */
    inline u32 pop_bits(size_t n) {
        u32 tmp = bits(n);
        remove_bits(n);
        return tmp;
    }

    /**
     * Align the input to the next byte boundary, discarding any remaining bits in
     * the current byte.
     *
     * Note that if the bitbuffer variable currently contains more than 8 bits, then
     * we must rewind 'in_next', effectively putting those bits back.  Only the bits
     * in what would be the "current" byte if we were reading one byte at a time can
     * be actually discarded.
     */
    inline void align_input() {
        in_next -= (bitsleft >> 3) - std::min(overrun_count, bitsleft >> 3);
        bitbuf = 0;
        bitsleft = 0;
    }

    /**
     * Read a 16-bit value from the input.  This must have been preceded by a call
     * to ALIGN_INPUT(), and the caller must have already checked for overrun.
     */
    inline u16 pop_u16() {
        assert(size() >= 2);
        u16 tmp = get_unaligned_le16(in_next);
        in_next += 2;
        return tmp;
    }


    /**
      * Copy n bytes to the ouput buffer. The input buffer must be aligned with a
      * call to align_input()
      */
    inline void copy(byte* restrict out, size_t n) {
        assert(size() >= n);
        memmove(out, in_next, n);
        in_next += n;
    }

};


/*****************************************************************************
 *                              Huffman decoding                             *
 *****************************************************************************/

/*
 * A decode table for order TABLEBITS consists of a main table of (1 <<
 * TABLEBITS) entries followed by a variable number of subtables.
 *
 * The decoding algorithm takes the next TABLEBITS bits of compressed data and
 * uses them as an index into the decode table.  The resulting entry is either a
 * "direct entry", meaning that it contains the value desired, or a "subtable
 * pointer", meaning that the entry references a subtable that must be indexed
 * using more bits of the compressed data to decode the symbol.
 *
 * Each decode table (a main table along with with its subtables, if any) is
 * associated with a Huffman code.  Logically, the result of a decode table
 * lookup is a symbol from the alphabet from which the corresponding Huffman
 * code was constructed.  A symbol with codeword length n <= TABLEBITS is
 * associated with 2**(TABLEBITS - n) direct entries in the table, whereas a
 * symbol with codeword length n > TABLEBITS is associated with one or more
 * subtable entries.
 *
 * On top of this basic design, we implement several optimizations:
 *
 * - We store the length of each codeword directly in each of its decode table
 *   entries.  This allows the codeword length to be produced without indexing
 *   an additional table.
 *
 * - When beneficial, we don't store the Huffman symbol itself, but instead data
 *   generated from it.  For example, when decoding an offset symbol in DEFLATE,
 *   it's more efficient if we can decode the offset base and number of extra
 *   offset bits directly rather than decoding the offset symbol and then
 *   looking up both of those values in an additional table or tables.
 *
 * The size of each decode table entry is 32 bits, which provides slightly
 * better performance than 16-bit entries on 32 and 64 bit processers, provided
 * that the table doesn't get so large that it takes up too much memory and
 * starts generating cache misses.  The bits of each decode table entry are
 * defined as follows:
 *
 * - Bits 30 -- 31: flags (see below)
 * - Bits 8 -- 29: decode result: a Huffman symbol or related data
 * - Bits 0 -- 7: codeword length
 */

namespace table_builder {



/*
 * This flag is set in all main decode table entries that represent subtable
 * pointers.
 */
constexpr u32 HUFFDEC_SUBTABLE_POINTER = 0x80000000;

/*
 * This flag is set in all entries in the litlen decode table that represent
 * literals.
 */
constexpr u32  HUFFDEC_LITERAL = 0x40000000;

/* Mask for extracting the codeword length from a decode table entry.  */
constexpr u32 HUFFDEC_LENGTH_MASK = 0xFF;

/* Shift to extract the decode result from a decode table entry.  */
constexpr size_t HUFFDEC_RESULT_SHIFT = 8;

/* The decode result for each precode symbol.  There is no special optimization
 * for the precode; the decode result is simply the symbol value.  */
static constexpr u32 precode_decode_results[DEFLATE_NUM_PRECODE_SYMS] = {
	0, 1, 2, 3, 4, 5, 6, 7, 8, 9, 10, 11, 12, 13, 14, 15, 16, 17, 18,
};


constexpr u32 literal_entry(u32 literal) {
    return (HUFFDEC_LITERAL >> HUFFDEC_RESULT_SHIFT) | literal;
}

constexpr u32 HUFFDEC_EXTRA_LENGTH_BITS_MASK = 0xFF;
constexpr size_t HUFFDEC_LENGTH_BASE_SHIFT = 8;
constexpr u32 HUFFDEC_END_OF_BLOCK_LENGTH = 0;

constexpr u32 length_entry(u32 length_base, u32 num_extra_bits) {
    return (length_base << HUFFDEC_LENGTH_BASE_SHIFT) | num_extra_bits;
}



/* The decode result for each litlen symbol.  For literals, this is the literal
 * value itself and the HUFFDEC_LITERAL flag.  For lengths, this is the length
 * base and the number of extra length bits.  */
static constexpr u32 litlen_decode_results[DEFLATE_NUM_LITLEN_SYMS] = {

	/* Literals  */
	literal_entry(0)   , literal_entry(1)   , literal_entry(2)   , literal_entry(3)   ,
	literal_entry(4)   , literal_entry(5)   , literal_entry(6)   , literal_entry(7)   ,
	literal_entry(8)   , literal_entry(9)   , literal_entry(10)  , literal_entry(11)  ,
	literal_entry(12)  , literal_entry(13)  , literal_entry(14)  , literal_entry(15)  ,
	literal_entry(16)  , literal_entry(17)  , literal_entry(18)  , literal_entry(19)  ,
	literal_entry(20)  , literal_entry(21)  , literal_entry(22)  , literal_entry(23)  ,
	literal_entry(24)  , literal_entry(25)  , literal_entry(26)  , literal_entry(27)  ,
	literal_entry(28)  , literal_entry(29)  , literal_entry(30)  , literal_entry(31)  ,
	literal_entry(32)  , literal_entry(33)  , literal_entry(34)  , literal_entry(35)  ,
	literal_entry(36)  , literal_entry(37)  , literal_entry(38)  , literal_entry(39)  ,
	literal_entry(40)  , literal_entry(41)  , literal_entry(42)  , literal_entry(43)  ,
	literal_entry(44)  , literal_entry(45)  , literal_entry(46)  , literal_entry(47)  ,
	literal_entry(48)  , literal_entry(49)  , literal_entry(50)  , literal_entry(51)  ,
	literal_entry(52)  , literal_entry(53)  , literal_entry(54)  , literal_entry(55)  ,
	literal_entry(56)  , literal_entry(57)  , literal_entry(58)  , literal_entry(59)  ,
	literal_entry(60)  , literal_entry(61)  , literal_entry(62)  , literal_entry(63)  ,
	literal_entry(64)  , literal_entry(65)  , literal_entry(66)  , literal_entry(67)  ,
	literal_entry(68)  , literal_entry(69)  , literal_entry(70)  , literal_entry(71)  ,
	literal_entry(72)  , literal_entry(73)  , literal_entry(74)  , literal_entry(75)  ,
	literal_entry(76)  , literal_entry(77)  , literal_entry(78)  , literal_entry(79)  ,
	literal_entry(80)  , literal_entry(81)  , literal_entry(82)  , literal_entry(83)  ,
	literal_entry(84)  , literal_entry(85)  , literal_entry(86)  , literal_entry(87)  ,
	literal_entry(88)  , literal_entry(89)  , literal_entry(90)  , literal_entry(91)  ,
	literal_entry(92)  , literal_entry(93)  , literal_entry(94)  , literal_entry(95)  ,
	literal_entry(96)  , literal_entry(97)  , literal_entry(98)  , literal_entry(99)  ,
	literal_entry(100) , literal_entry(101) , literal_entry(102) , literal_entry(103) ,
	literal_entry(104) , literal_entry(105) , literal_entry(106) , literal_entry(107) ,
	literal_entry(108) , literal_entry(109) , literal_entry(110) , literal_entry(111) ,
	literal_entry(112) , literal_entry(113) , literal_entry(114) , literal_entry(115) ,
	literal_entry(116) , literal_entry(117) , literal_entry(118) , literal_entry(119) ,
	literal_entry(120) , literal_entry(121) , literal_entry(122) , literal_entry(123) ,
	literal_entry(124) , literal_entry(125) , literal_entry(126) , literal_entry(127) ,
	literal_entry(128) , literal_entry(129) , literal_entry(130) , literal_entry(131) ,
	literal_entry(132) , literal_entry(133) , literal_entry(134) , literal_entry(135) ,
	literal_entry(136) , literal_entry(137) , literal_entry(138) , literal_entry(139) ,
	literal_entry(140) , literal_entry(141) , literal_entry(142) , literal_entry(143) ,
	literal_entry(144) , literal_entry(145) , literal_entry(146) , literal_entry(147) ,
	literal_entry(148) , literal_entry(149) , literal_entry(150) , literal_entry(151) ,
	literal_entry(152) , literal_entry(153) , literal_entry(154) , literal_entry(155) ,
	literal_entry(156) , literal_entry(157) , literal_entry(158) , literal_entry(159) ,
	literal_entry(160) , literal_entry(161) , literal_entry(162) , literal_entry(163) ,
	literal_entry(164) , literal_entry(165) , literal_entry(166) , literal_entry(167) ,
	literal_entry(168) , literal_entry(169) , literal_entry(170) , literal_entry(171) ,
	literal_entry(172) , literal_entry(173) , literal_entry(174) , literal_entry(175) ,
	literal_entry(176) , literal_entry(177) , literal_entry(178) , literal_entry(179) ,
	literal_entry(180) , literal_entry(181) , literal_entry(182) , literal_entry(183) ,
	literal_entry(184) , literal_entry(185) , literal_entry(186) , literal_entry(187) ,
	literal_entry(188) , literal_entry(189) , literal_entry(190) , literal_entry(191) ,
	literal_entry(192) , literal_entry(193) , literal_entry(194) , literal_entry(195) ,
	literal_entry(196) , literal_entry(197) , literal_entry(198) , literal_entry(199) ,
	literal_entry(200) , literal_entry(201) , literal_entry(202) , literal_entry(203) ,
	literal_entry(204) , literal_entry(205) , literal_entry(206) , literal_entry(207) ,
	literal_entry(208) , literal_entry(209) , literal_entry(210) , literal_entry(211) ,
	literal_entry(212) , literal_entry(213) , literal_entry(214) , literal_entry(215) ,
	literal_entry(216) , literal_entry(217) , literal_entry(218) , literal_entry(219) ,
	literal_entry(220) , literal_entry(221) , literal_entry(222) , literal_entry(223) ,
	literal_entry(224) , literal_entry(225) , literal_entry(226) , literal_entry(227) ,
	literal_entry(228) , literal_entry(229) , literal_entry(230) , literal_entry(231) ,
	literal_entry(232) , literal_entry(233) , literal_entry(234) , literal_entry(235) ,
	literal_entry(236) , literal_entry(237) , literal_entry(238) , literal_entry(239) ,
	literal_entry(240) , literal_entry(241) , literal_entry(242) , literal_entry(243) ,
	literal_entry(244) , literal_entry(245) , literal_entry(246) , literal_entry(247) ,
	literal_entry(248) , literal_entry(249) , literal_entry(250) , literal_entry(251) ,
	literal_entry(252) , literal_entry(253) , literal_entry(254) , literal_entry(255) ,



	/* End of block  */
	length_entry(HUFFDEC_END_OF_BLOCK_LENGTH, 0),

	/* Lengths  */
	length_entry(3  , 0) , length_entry(4  , 0) , length_entry(5  , 0) , length_entry(6  , 0),
	length_entry(7  , 0) , length_entry(8  , 0) , length_entry(9  , 0) , length_entry(10 , 0),
	length_entry(11 , 1) , length_entry(13 , 1) , length_entry(15 , 1) , length_entry(17 , 1),
	length_entry(19 , 2) , length_entry(23 , 2) , length_entry(27 , 2) , length_entry(31 , 2),
	length_entry(35 , 3) , length_entry(43 , 3) , length_entry(51 , 3) , length_entry(59 , 3),
	length_entry(67 , 4) , length_entry(83 , 4) , length_entry(99 , 4) , length_entry(115, 4),
	length_entry(131, 5) , length_entry(163, 5) , length_entry(195, 5) , length_entry(227, 5),
	length_entry(258, 0) , length_entry(258, 0) , length_entry(258, 0) ,

};


constexpr size_t HUFFDEC_EXTRA_OFFSET_BITS_SHIFT = 16;
constexpr u32 HUFFDEC_OFFSET_BASE_MASK = (1 << HUFFDEC_EXTRA_OFFSET_BITS_SHIFT) - 1;

constexpr u32 offset_entry(u32 offset_base, u32 num_extra_bits) {
    return offset_base | (num_extra_bits << HUFFDEC_EXTRA_OFFSET_BITS_SHIFT);
}

/* The decode result for each offset symbol.  This is the offset base and the
 * number of extra offset bits.  */
static constexpr u32 offset_decode_results[DEFLATE_NUM_OFFSET_SYMS] = {
    offset_entry(1     , 0)  , offset_entry(2     , 0)  , offset_entry(3     , 0)  , offset_entry(4     , 0)  ,
    offset_entry(5     , 1)  , offset_entry(7     , 1)  , offset_entry(9     , 2)  , offset_entry(13    , 2) ,
    offset_entry(17    , 3)  , offset_entry(25    , 3)  , offset_entry(33    , 4)  , offset_entry(49    , 4)  ,
    offset_entry(65    , 5)  , offset_entry(97    , 5)  , offset_entry(129   , 6)  , offset_entry(193   , 6)  ,
    offset_entry(257   , 7)  , offset_entry(385   , 7)  , offset_entry(513   , 8)  , offset_entry(769   , 8)  ,
    offset_entry(1025  , 9)  , offset_entry(1537  , 9)  , offset_entry(2049  , 10) , offset_entry(3073  , 10) ,
    offset_entry(4097  , 11) , offset_entry(6145  , 11) , offset_entry(8193  , 12) , offset_entry(12289 , 12) ,
    offset_entry(16385 , 13) , offset_entry(24577 , 13) , offset_entry(32769 , 14) , offset_entry(49153 , 14) ,
};

/* Construct a decode table entry from a decode result and codeword length.  */
static forceinline u32
make_decode_table_entry(u32 result, u32 length)
{
	return (result << HUFFDEC_RESULT_SHIFT) | length;
}

/*
 * Build a table for fast decoding of symbols from a Huffman code.  As input,
 * this function takes the codeword length of each symbol which may be used in
 * the code.  As output, it produces a decode table for the canonical Huffman
 * code described by the codeword lengths.  The decode table is built with the
 * assumption that it will be indexed with "bit-reversed" codewords, where the
 * low-order bit is the first bit of the codeword.  This format is used for all
 * Huffman codes in DEFLATE.
 *
 * @decode_table
 *	The array in which the decode table will be generated.  This array must
 *	have sufficient length; see the definition of the ENOUGH numbers.
 * @lens
 *	An array which provides, for each symbol, the length of the
 *	corresponding codeword in bits, or 0 if the symbol is unused.  This may
 *	alias @decode_table, since nothing is written to @decode_table until all
 *	@lens have been consumed.  All codeword lengths are assumed to be <=
 *	@max_codeword_len but are otherwise considered untrusted.  If they do
 *	not form a valid Huffman code, then the decode table is not built and
 *	%false is returned.
 * @num_syms
 *	The number of symbols in the code, including all unused symbols.
 * @decode_results
 *	An array which provides, for each symbol, the actual value to store into
 *	the decode table.  This value will be directly produced as the result of
 *	decoding that symbol, thereby moving the indirection out of the decode
 *	loop and into the table initialization.
 * @table_bits
 *	The log base-2 of the number of main table entries to use.
 * @max_codeword_len
 *	The maximum allowed codeword length for this Huffman code.
 * @working_space
 *	A temporary array of length '2 * (@max_codeword_len + 1) + @num_syms'.
 *
 * Returns %true if successful; %false if the codeword lengths do not form a
 * valid Huffman code.
 */
static bool
build_decode_table(u32 decode_table[],
		   const len_t lens[],
		   const unsigned num_syms,
		   const u32 decode_results[],
		   const unsigned table_bits,
		   const unsigned max_codeword_len,
		   u16 working_space[])
{
	/* Count how many symbols have each codeword length, including 0.  */
        u16 * const len_counts = &working_space[0];
	for (unsigned len = 0; len <= max_codeword_len; len++)
		len_counts[len] = 0;
	for (unsigned sym = 0; sym < num_syms; sym++)
		len_counts[lens[sym]]++;

	/* Sort the symbols primarily by increasing codeword length and
	 * secondarily by increasing symbol value.  */

	/* Initialize 'offsets' so that offsets[len] is the number of codewords
	 * shorter than 'len' bits, including length 0.  */
        u16 * const offsets = &working_space[1 * (max_codeword_len + 1)];
	offsets[0] = 0;
	for (unsigned len = 0; len < max_codeword_len; len++)
		offsets[len + 1] = offsets[len] + len_counts[len];

	/* Use the 'offsets' array to sort the symbols.  */
        u16 * const sorted_syms = &working_space[2 * (max_codeword_len + 1)];
	for (unsigned sym = 0; sym < num_syms; sym++)
		sorted_syms[offsets[lens[sym]]++] = sym;

	/* It is already guaranteed that all lengths are <= max_codeword_len,
	 * but it cannot be assumed they form a complete prefix code.  A
	 * codeword of length n should require a proportion of the codespace
	 * equaling (1/2)^n.  The code is complete if and only if, by this
	 * measure, the codespace is exactly filled by the lengths.  */
	s32 remainder = 1;
	for (unsigned len = 1; len <= max_codeword_len; len++) {
		remainder <<= 1;
		remainder -= len_counts[len];
		if (unlikely(remainder < 0)) {
			/* The lengths overflow the codespace; that is, the code
			 * is over-subscribed.  */
            PRINT_DEBUG("build_decode_table: Over-subscribed code\n");
			return false;
		}
	}

	if (unlikely(remainder != 0)) {
		/* The lengths do not fill the codespace; that is, they form an
		 * incomplete code.  */

		/* Initialize the table entries to default values.  When
		 * decompressing a well-formed stream, these default values will
		 * never be used.  But since a malformed stream might contain
		 * any bits at all, these entries need to be set anyway.  */
		u32 entry = make_decode_table_entry(decode_results[0], 1);
		for (unsigned sym = 0; sym < (1U << table_bits); sym++)
			decode_table[sym] = entry;

		/* A completely empty code is permitted.  */
		if (remainder == s32(1U << max_codeword_len))
			return true;

		/* The code is nonempty and incomplete.  Proceed only if there
		 * is a single used symbol and its codeword has length 1.  The
		 * DEFLATE RFC is somewhat unclear regarding this case.  What
		 * zlib's decompressor does is permit this case for
		 * literal/length and offset codes and assume the codeword is 0
		 * rather than 1.  We do the same except we allow this case for
		 * precodes too.  */
		if (remainder != s32(1U << (max_codeword_len - 1)) ||
		    len_counts[1] != 1)
            PRINT_DEBUG("build_decode_table: incomplete code\n");
			return false;
	}

	/* Generate the decode table entries.  Since we process codewords from
	 * shortest to longest, the main portion of the decode table is filled
	 * first; then the subtables are filled.  Note that it's already been
	 * verified that the code is nonempty and not over-subscribed.  */

	/* Start with the smallest codeword length and the smallest-valued
	 * symbol which has that codeword length.  */

	unsigned codeword_len = 1;
	while (len_counts[codeword_len] == 0)
		codeword_len++;

        unsigned codeword_reversed = 0;
	unsigned cur_codeword_prefix = -1;
	unsigned cur_table_start = 0;
	unsigned cur_table_bits = table_bits;
	unsigned num_dropped_bits = 0;
        unsigned sym_idx = offsets[0];
	const unsigned table_mask = (1U << table_bits) - 1;


	for (;;) {  /* For each used symbol and its codeword...  */
		/* Get the next symbol.  */
		unsigned sym = sorted_syms[sym_idx];

		/* Start a new subtable if the codeword is long enough to
		 * require a subtable, *and* the first 'table_bits' bits of the
		 * codeword don't match the prefix for the previous subtable if
		 * any.  */
		if (codeword_len > table_bits &&
		    (codeword_reversed & table_mask) != cur_codeword_prefix) {
			cur_codeword_prefix = (codeword_reversed & table_mask);

			cur_table_start += 1U << cur_table_bits;

			/* Calculate the subtable length.  If the codeword
			 * length exceeds 'table_bits' by n, the subtable needs
			 * at least 2**n entries.  But it may need more; if
			 * there are fewer than 2**n codewords of length
			 * 'table_bits + n' remaining, then n will need to be
			 * incremented to bring in longer codewords until the
			 * subtable can be filled completely.  Note that it
			 * always will, eventually, be possible to fill the
			 * subtable, since the only case where we may have an
			 * incomplete code is a single codeword of length 1,
			 * and that never requires any subtables.  */
			cur_table_bits = codeword_len - table_bits;
			remainder = (s32)1 << cur_table_bits;
			for (;;) {
				remainder -= len_counts[table_bits +
							cur_table_bits];
				if (remainder <= 0)
					break;
				cur_table_bits++;
				remainder <<= 1;
			}

			/* Create the entry that points from the main table to
			 * the subtable.  This entry contains the index of the
			 * start of the subtable and the number of bits with
			 * which the subtable is indexed (the log base 2 of the
			 * number of entries it contains).  */
			decode_table[cur_codeword_prefix] =
				HUFFDEC_SUBTABLE_POINTER |
				make_decode_table_entry(cur_table_start,
							cur_table_bits);

			/* Now that we're filling a subtable, we need to drop
			 * the first 'table_bits' bits of the codewords.  */
			num_dropped_bits = table_bits;
		}

		/* Create the decode table entry, which packs the decode result
		 * and the codeword length (minus 'table_bits' for subtables)
		 * together.  */
		u32 entry = make_decode_table_entry(decode_results[sym],
						codeword_len - num_dropped_bits);

		/* Fill in as many copies of the decode table entry as are
		 * needed.  The number of entries to fill is a power of 2 and
		 * depends on the codeword length; it could be as few as 1 or as
		 * large as half the size of the table.  Since the codewords are
		 * bit-reversed, the indices to fill are those with the codeword
		 * in its low bits; it's the high bits that vary.  */
		const unsigned end = cur_table_start + (1U << cur_table_bits);
		const unsigned increment = 1U << (codeword_len - num_dropped_bits);
                for(unsigned i = cur_table_start + (codeword_reversed >> num_dropped_bits) ;
                    i < end ;
                    i += increment)
                    decode_table[i] = entry;

		/* Advance to the next codeword by incrementing it.  But since
		 * our codewords are bit-reversed, we must manipulate the bits
		 * ourselves rather than simply adding 1.  */
		unsigned bit = 1U << (codeword_len - 1);
		while (codeword_reversed & bit)
			bit >>= 1;
		codeword_reversed &= bit - 1;
		codeword_reversed |= bit;

		/* Advance to the next symbol.  This will either increase the
		 * codeword length, or keep the same codeword length but
		 * increase the symbol value.  Note: since we are using
		 * bit-reversed codewords, we don't need to explicitly append
		 * zeroes to the codeword when the codeword length increases. */
		if (++sym_idx == num_syms)
			return true;
		len_counts[codeword_len]--;
		while (len_counts[codeword_len] == 0)
			codeword_len++;
	}
}




/* Build the decode table for the precode.  */
static bool
build_precode_decode_table(struct libdeflate_decompressor *d)
{
	/* When you change TABLEBITS, you must change ENOUGH, and vice versa! */
	STATIC_ASSERT(PRECODE_TABLEBITS == 7 && PRECODE_ENOUGH == 128);

	return table_builder::build_decode_table(d->u.l.precode_decode_table,
				  d->u.precode_lens,
				  DEFLATE_NUM_PRECODE_SYMS,
				  precode_decode_results,
				  PRECODE_TABLEBITS,
				  DEFLATE_MAX_PRE_CODEWORD_LEN,
				  d->working_space);
}

/* Build the decode table for the literal/length code.  */
static bool
build_litlen_decode_table(struct libdeflate_decompressor *d,
			  unsigned num_litlen_syms, unsigned num_offset_syms)
{
	/* When you change TABLEBITS, you must change ENOUGH, and vice versa! */
	STATIC_ASSERT(LITLEN_TABLEBITS == 10 && LITLEN_ENOUGH == 1334);

	return build_decode_table(d->u.litlen_decode_table,
				  d->u.l.lens,
				  num_litlen_syms,
				  litlen_decode_results,
				  LITLEN_TABLEBITS,
				  DEFLATE_MAX_LITLEN_CODEWORD_LEN,
				  d->working_space);
}

/* Build the decode table for the offset code.  */
static bool
build_offset_decode_table(struct libdeflate_decompressor *d,
			  unsigned num_litlen_syms, unsigned num_offset_syms)
{
	/* When you change TABLEBITS, you must change ENOUGH, and vice versa! */
	STATIC_ASSERT(OFFSET_TABLEBITS == 8 && OFFSET_ENOUGH == 402);

	return build_decode_table(d->offset_decode_table,
				  d->u.l.lens + num_litlen_syms,
				  num_offset_syms,
				  offset_decode_results,
				  OFFSET_TABLEBITS,
				  DEFLATE_MAX_OFFSET_CODEWORD_LEN,
				  d->working_space);
}

} /* namespace table_builder */

using table_builder::build_precode_decode_table;
using table_builder::build_offset_decode_table;
using table_builder::build_litlen_decode_table;
using table_builder::HUFFDEC_LENGTH_MASK;
using table_builder::HUFFDEC_RESULT_SHIFT;
using table_builder::HUFFDEC_SUBTABLE_POINTER;
using table_builder::HUFFDEC_LITERAL;
using table_builder::HUFFDEC_LENGTH_BASE_SHIFT;
using table_builder::HUFFDEC_EXTRA_LENGTH_BITS_MASK;
using table_builder::HUFFDEC_END_OF_BLOCK_LENGTH;
using table_builder::HUFFDEC_EXTRA_OFFSET_BITS_SHIFT;
using table_builder::HUFFDEC_OFFSET_BASE_MASK;

static forceinline machine_word_t
repeat_byte(byte b)
{
	machine_word_t v = static_cast<machine_word_t>(b);

	STATIC_ASSERT(WORDBITS == 32 || WORDBITS == 64);

	v |= v << 8;
	v |= v << 16;
	v |= v << ((WORDBITS == 64) ? 32 : 0);
	return v;
}

static forceinline void
copy_word_unaligned(const void *src, void *dst)
{
	store_word_unaligned(load_word_unaligned(src), dst);
}

/*****************************************************************************
 *                         Main decompression routine
 *****************************************************************************/

bool prepare_dynamic(struct libdeflate_decompressor * restrict d,
                                              InputStream& in_stream) {


    /* The order in which precode lengths are stored.  */
    static constexpr u8 deflate_precode_lens_permutation[DEFLATE_NUM_PRECODE_SYMS] = {
            16, 17, 18, 0, 8, 7, 9, 6, 10, 5, 11, 4, 12, 3, 13, 2, 14, 1, 15
    };

    /* Read the codeword length counts.  */
    unsigned num_litlen_syms = in_stream.pop_bits(5) + 257;
    unsigned num_offset_syms = in_stream.pop_bits(5) + 1;
    const unsigned num_explicit_precode_lens = in_stream.pop_bits(4) + 4;

    /* Read the precode codeword lengths.  */
    in_stream.ensure_bits<DEFLATE_NUM_PRECODE_SYMS * 3>();

    for (unsigned i = 0; i < num_explicit_precode_lens; i++)
            d->u.precode_lens[deflate_precode_lens_permutation[i]] = in_stream.pop_bits(3);

    for (unsigned i = num_explicit_precode_lens; i < DEFLATE_NUM_PRECODE_SYMS; i++)
            d->u.precode_lens[deflate_precode_lens_permutation[i]] = 0;

    /* Build the decode table for the precode.  */
    if (!build_precode_decode_table(d)) {
        PRINT_DEBUG("Can't build precode table\n");
        return false;
    }

    /* Expand the literal/length and offset codeword lengths.  */
    for (unsigned i = 0; i < num_litlen_syms + num_offset_syms; ) {
            in_stream.ensure_bits<DEFLATE_MAX_PRE_CODEWORD_LEN + 7>();

            /* (The code below assumes that the precode decode table
             * does not have any subtables.)  */
            //static_assert(PRECODE_TABLEBITS == DEFLATE_MAX_PRE_CODEWORD_LEN);

            /* Read the next precode symbol.  */
            const u32 entry = d->u.l.precode_decode_table[in_stream.bits(DEFLATE_MAX_PRE_CODEWORD_LEN)];
            in_stream.remove_bits(entry & HUFFDEC_LENGTH_MASK);
            const unsigned presym = entry >> HUFFDEC_RESULT_SHIFT;

            if (presym < 16) {
                    /* Explicit codeword length  */
                    d->u.l.lens[i++] = presym;
                    continue;
            }

            /* Run-length encoded codeword lengths  */

            /* Note: we don't need verify that the repeat count
             * doesn't overflow the number of elements, since we
             * have enough extra spaces to allow for the worst-case
             * overflow (138 zeroes when only 1 length was
             * remaining).
             *
             * In the case of the small repeat counts (presyms 16
             * and 17), it is fastest to always write the maximum
             * number of entries.  That gets rid of branches that
             * would otherwise be required.
             *
             * It is not just because of the numerical order that
             * our checks go in the order 'presym < 16', 'presym ==
             * 16', and 'presym == 17'.  For typical data this is
             * ordered from most frequent to least frequent case.
             */
            if (presym == 16) {
                    /* Repeat the previous length 3 - 6 times  */
                    if (!(i != 0))
                    {
                        PRINT_DEBUG("fail at (i!=0)\n");
                        return false;
                    }
                    const u8 rep_val = d->u.l.lens[i - 1];
                    const unsigned rep_count = 3 + in_stream.pop_bits(2);
                    d->u.l.lens[i + 0] = rep_val;
                    d->u.l.lens[i + 1] = rep_val;
                    d->u.l.lens[i + 2] = rep_val;
                    d->u.l.lens[i + 3] = rep_val;
                    d->u.l.lens[i + 4] = rep_val;
                    d->u.l.lens[i + 5] = rep_val;
                    i += rep_count;
            } else if (presym == 17) {
                    /* Repeat zero 3 - 10 times  */
                    const unsigned rep_count = 3 + in_stream.pop_bits(3);
                    d->u.l.lens[i + 0] = 0;
                    d->u.l.lens[i + 1] = 0;
                    d->u.l.lens[i + 2] = 0;
                    d->u.l.lens[i + 3] = 0;
                    d->u.l.lens[i + 4] = 0;
                    d->u.l.lens[i + 5] = 0;
                    d->u.l.lens[i + 6] = 0;
                    d->u.l.lens[i + 7] = 0;
                    d->u.l.lens[i + 8] = 0;
                    d->u.l.lens[i + 9] = 0;
                    i += rep_count;
            } else {
                    /* Repeat zero 11 - 138 times  */
                    const unsigned rep_count = 11 + in_stream.pop_bits(7);
                    memset(&d->u.l.lens[i], 0,
                           rep_count * sizeof(d->u.l.lens[i]));
                    i += rep_count;
            }
    }

    if (!build_offset_decode_table(d, num_litlen_syms, num_offset_syms))
    {
        PRINT_DEBUG("fail at build_offset_decode_table(d, num_litlen_syms, num_offset_syms)\n");
        return false;
    }
    if (!build_litlen_decode_table(d, num_litlen_syms, num_offset_syms))
    {
        PRINT_DEBUG("fail at build_litlen_decode_table(d, num_litlen_syms, num_offset_syms)\n");
        return false;
    }

    return true;
}


bool prepare_static(struct libdeflate_decompressor * restrict d) {
    /* Static Huffman block: set the static Huffman codeword
     * lengths.  Then the remainder is the same as decompressing a
     * dynamic Huffman block.  */
    for (unsigned i = 0; i < 144; i++)
            d->u.l.lens[i] = 8;
    for (unsigned i = 144; i < 256; i++)
            d->u.l.lens[i] = 9;
    for (unsigned i = 256; i < 280; i++)
            d->u.l.lens[i] = 7;
    for (unsigned i = 280; i < DEFLATE_NUM_LITLEN_SYMS; i++)
            d->u.l.lens[i] = 8;
    for (unsigned i = DEFLATE_NUM_LITLEN_SYMS; i < DEFLATE_NUM_LITLEN_SYMS + DEFLATE_NUM_OFFSET_SYMS; i++)
            d->u.l.lens[i] = 5;

    if (!build_offset_decode_table(d, DEFLATE_NUM_LITLEN_SYMS, DEFLATE_NUM_OFFSET_SYMS))
    {
        PRINT_DEBUG("fail at build_offset_decode_table, static case\n");
        return false;
    }
    if (!build_litlen_decode_table(d, DEFLATE_NUM_LITLEN_SYMS, DEFLATE_NUM_OFFSET_SYMS))
    {
        PRINT_DEBUG("fail at build_litlen_decode_table, static case \n");
        return false;
    }

    return true;
}

#define deflate_window_bits 21 // FIXME: constructor parameter
// FIXME assumes that a gzip block can't be larger than 2 MB
#define output_buffer_bits 21

struct OutputBuffer {
    OutputBuffer() :
        begin(new byte[1UL << output_buffer_bits]),
        next(begin),
        end(begin + (1UL << output_buffer_bits)) {

    }

    ~OutputBuffer() {
        flush(); // Flush remaining sequences
        delete[] begin;
    }

    size_t size() const {
        assert(next >= begin);
        return next-begin;
    }
    size_t available() const {
        assert(end >= next);
        return end-next;
    }
    void flush() {
        if(size() == 0) return;
        if(write(1, begin, size()) != size()) {
            fprintf(stderr, "write error\n");
            exit(1);
        }
        next = begin;
    }

    void add_sequence(byte* from, size_t length) {
        if(available() < length+1)
            flush();

        memcpy(next, from, length);
        next += length;
        *next++ = byte('\n');
    }

    byte* const begin;
    byte* next;
    const byte* const end;
};

/**
 * @brief A window of the size of one decoded shard (some deflate blocks) plus it's 32K context
 */
class DeflateWindow {
public:
    DeflateWindow() :
        buffer(new byte[1 << deflate_window_bits]),
        buffer_end(buffer + (1 << deflate_window_bits))
    {
        clear();
    }

    ~DeflateWindow()    {
        delete[] buffer;
    }

    void clear() {
        next = buffer;
    }

    unsigned size() const
    { return next - buffer; }

    unsigned available() const
    { return buffer_end - next; }

    void push(byte c) {
        assert(available() >= 1);
        *next++ = c;
    }

    void copy_match(unsigned length, unsigned offset) {
        /* The match source must not begin before the beginning of the
         * output buffer.  */
        assert(offset <= size());
        assert(available() >= length);
        assert(offset > 0);

        if (length <= (3 * WORDBYTES) &&
            offset >= WORDBYTES &&
            length + (3 * WORDBYTES) <= buffer_end - next)
        {
            /* Fast case: short length, no overlaps if we copy one
             * word at a time, and we aren't getting too close to
             * the end of the output array.  */
            copy_word_unaligned(next - offset + (0 * WORDBYTES),
                                next + (0 * WORDBYTES));
            copy_word_unaligned(next - offset + (1 * WORDBYTES),
                                next + (1 * WORDBYTES));
            copy_word_unaligned(next - offset + (2 * WORDBYTES),
                                next + (2 * WORDBYTES));
        } else {
            const byte *src = next - offset;
            byte *dst = next;
            const  byte* const dst_end = dst + length;

            if (likely(buffer_end - dst_end >= WORDBYTES - 1)) {
                if (offset >= WORDBYTES) {
                    copy_word_unaligned(src, dst);
                    src += WORDBYTES;
                    dst += WORDBYTES;
                    if (dst < dst_end) {
                        do {
                            copy_word_unaligned(src, dst);
                            src += WORDBYTES;
                            dst += WORDBYTES;
                        } while (dst < dst_end);
                    }
                } else if (offset == 1) {
                    machine_word_t v = repeat_byte(*(dst - 1));
                    do {
                        store_word_unaligned(v, dst);
                        src += WORDBYTES;
                        dst += WORDBYTES;
                    } while (dst < dst_end);
                } else {
                    *dst++ = *src++;
                    *dst++ = *src++;
                    do {
                        *dst++ = *src++;
                    } while (dst < dst_end);
                }
            } else {
                *dst++ = *src++;
                *dst++ = *src++;
                do {
                      *dst++ = *src++;
                } while (dst < dst_end);
            }
        }

        DEBUG_FIRST_BLOCK(fprintf(stderr,"match of length %d offset %d: ",length,offset);)
        DEBUG_FIRST_BLOCK( for (unsigned int i = 0; i < length; i++) fprintf(stderr,"%c",buffer[next+i-buffer]); fprintf(stderr,"\n");)

        next += length;
    }

    void copy(InputStream & in, unsigned length) {
        assert(available() >= length);
        in.copy(next, length);
        next += length;
    }

    /// Move the 32K context to the start of the buffer
    size_t flush(size_t window_size=1UL<<15) {
        assert(size() >= window_size);
        //assert(buffer + window_size <= next - window_size); // src and dst aren't overlapping, edit: now they can with memove
        memmove(buffer, next - window_size, window_size);
        size_t moved_by = (next - window_size) - buffer;
        
        // update next pointer
        next = buffer + window_size;

        return moved_by;
    }

protected:
    byte /* const (FIXME, Rayan: same as InputStream*/ *buffer; /// Allocated output buffer
    /*const*/ byte* /*const FIXME: Rayan, same as InputStream*/ buffer_end; /// Past the end pointer
    byte* next; /// Next byte to be written
};


/*
 * this is when the buffer can be copied to a target
 */
class FlushableDeflateWindow : public DeflateWindow {
    using Base = DeflateWindow;

public:
    FlushableDeflateWindow(byte* target, byte* target_end)
        : DeflateWindow(),
        target(target), target_start(target), target_end(target_end)
    {}

    size_t flush(size_t start=0, size_t window_size=1UL<<15) {
        assert(size() >= window_size);
        size_t evict_size = size() - window_size - start;
        assert(buffer + start + evict_size == next - window_size);
        assert(target + evict_size < target_end);

        memmove(target, buffer + start, evict_size);
        target += evict_size;

        // Then move the context to the start
        return DeflateWindow::flush(window_size);
    }

    size_t get_evicted_length() {
        assert(target >= target_start);
        return size_t(target - target_start);
    }

protected:
    byte* target;
    const byte* target_start;
    const byte* target_end;
};

static constexpr char ascii2Dna[256] =
    {0, 0, 0, 0, 0, 0, 0, 0, 0, 0, 0, 0, 0, 0, 0, 0, 0, 0, 0, 0, 0, 0, 0, 0, 0, 0, 0, 0, 0, 0, 0, 0, 0, 0, 0, 0, 0, 0, 0,
     0, 0, 0, 0, 0, 0, 0, 0, 0, 0, 0, 0, 0, 0, 0, 0, 0, 0, 0, 0, 0, 0, 0, 0, 0, 0, 1, 0, 2, 0, 0, 0, 4, 0, 0, 0, 0, 0, 0,
     5, 0, 0, 0, 0, 0, 3, 0, 0, 0, 0, 0, 0, 0, 0, 0, 0, 0, 0, 1, 0, 2, 0, 0, 0, 4, 0, 0, 0, 0, 0, 0, 5, 0, 0, 0, 0, 0, 3,
     0, 0, 0, 0, 0, 0, 0, 0, 0, 0, 0, 0, 0, 0, 0, 0, 0, 0, 0, 0, 0, 0, 0, 0, 0, 0, 0, 0, 0, 0, 0, 0, 0, 0, 0, 0, 0, 0, 0,
     0, 0, 0, 0, 0, 0, 0, 0, 0, 0, 0, 0, 0, 0, 0, 0, 0, 0, 0, 0, 0, 0, 0, 0, 0, 0, 0, 0, 0, 0, 0, 0, 0, 0, 0, 0, 0, 0, 0,
     0, 0, 0, 0, 0, 0, 0, 0, 0, 0, 0, 0, 0, 0, 0, 0, 0, 0, 0, 0, 0, 0, 0, 0, 0, 0, 0, 0, 0, 0, 0, 0, 0, 0, 0, 0, 0, 0, 0,
     0, 0, 0, 0, 0, 0, 0, 0, 0, 0, 0, 0, 0, 0, 0, 0, 0, 0, 0, 0, 0, 0};

class InstrDeflateWindow : public FlushableDeflateWindow {
    using Base = FlushableDeflateWindow;

public:
    InstrDeflateWindow(byte* target, byte* target_end) :
        FlushableDeflateWindow(target, target_end),
        has_dummy_32k(true), output_to_target(true),
        fully_reconstructed(false),
        nb_back_refs_in_block(0), len_back_refs_in_block(0),
        buffer_counts(new uint32_t[1 << deflate_window_bits]),
        backref_origins(new uint16_t[1 << deflate_window_bits])
    {
        clear();

        for (int i = 0; i < (1<<15); i ++)
        {
            buffer[i] = '|';
            buffer_counts[i] = 0; // PERF: maybe remove this
            backref_origins[i] = (1<<15) - i; // PERF: maybe remove this
        }
    }

    void clear() {
        assert(has_dummy_32k);

        next = buffer+(1<<15);
        current_blk = next;

        block_size = 0;
        nb_blocks = 0;
        total_block_size = 0;
        previous_rewind = 0;
        nb_reads_printed = 0;
        nb_unsolved_reads = 0;
        nb_unexpected_length_reads = 0;
    }

    // record into a dedicated buffer that store counts of back references
    void record_match(unsigned length, unsigned offset) {
#ifdef  RECORD_BUFFER_COUNTS_AND_BACKREFS
        size_t start = size() - offset;
        for (unsigned int i = 0; i < length; i++) {
	        buffer_counts[size()+i] = ++buffer_counts[start+i];
            backref_origins[size()+i] = backref_origins[start+i];
        }
        nb_back_refs_in_block++;
        len_back_refs_in_block += length;
#endif
    }

    bool check_match(unsigned length, unsigned offset) {
        //if (debug) fprintf(stderr,"want to copy match of length %d, offset %d (window size %d)\n",(int)length,(int)offset, size());
        /* The match source must not begin before the beginning of the
         * output buffer.  */
        if (offset > size() )
        {
            PRINT_DEBUG("fail, copy_match, offset %d (window size %d)\n",(int)offset, size());
            return false;
        }
        if (available() < length)
        {
            PRINT_DEBUG("fail, copy_match, length too large\n");
            return false;
        }
        if (offset ==0)
        {
            PRINT_DEBUG("fail, copy_match, offset 0\n");
            return false;
        }
        return true;
    }

    void push(byte c) {
        DEBUG_FIRST_BLOCK(if (c >' ' && c<'}') fprintf(stderr,"literal %c\n",c);)
#ifdef  RECORD_BUFFER_COUNTS_AND_BACKREFS
        buffer_counts[size()] = 0;
        backref_origins[size()] = 0;
#endif
        Base::push(c);
        block_size++;
    }

    void copy_match(unsigned length, unsigned offset) {
        record_match(length, offset);
        Base::copy_match(length, offset);
        block_size += length;
    }

    void copy(InputStream & in, unsigned length) {
#ifdef  RECORD_BUFFER_COUNTS_AND_BACKREFS
        size_t start = size();
        for(size_t i=start ; i < start + length ; i++) {
            buffer_counts[i]=0;
            backref_origins[i]=0;
        }
#endif
        Base::copy(in, length);
    }

    bool check_ascii() {
        unsigned start = has_dummy_32k ? (1<<15) : 0;
        unsigned dec_size = size() - start;
        if(dec_size < (5UL<<10)) { // 5K: Required decoded size to properly assess block synchronization
            PRINT_DEBUG("check_ascii: block too small\n");
            return false;
        }

        for(unsigned i = start ; i < size() ; i++) {
            unsigned char c = buffer[i];
            if(c > byte('~') || c < byte('\t')) {
                PRINT_DEBUG("non ascii found: %d\n",(unsigned int)c);
                return false;
            }
        }

        return true; // If no literal were emitted in the first block
    }

    // currently unused, replaced by check_ascii()
    // make sure the buffer contains at least something that looks like fastq
    // funny story: sometimes a bad buffer may contain many repetitions of the same ACTG letter
    // anyhow this function isn't used anymore, we use check_ascii()
    bool check_buffer_fastq(bool previously_aligned, unsigned review_len=1<<15)
    {
        unsigned start = has_dummy_32k ? (1<<15) : 0;
        if (size() < review_len + start)
            return false; // block too small, nothing to do


        PRINT_DEBUG("potential good block, beginning fastq check, bounds %ld %ld\n",next-(1<<15) - buffer, size());
        // check the first 5K, mid 5K, last 5K
        unsigned check_size = 5000;
        unsigned long int pos[3] = { size() - review_len, size() - review_len/2, size() - check_size };
        for (auto start: pos)
        {
            unsigned dna_letter_count = 0;
            size_t letter_histogram[5] = {0,0,0,0,0}; // A T G C N
            for (unsigned  i = start ;i < start + check_size; i ++)
            {
                unsigned char c = buffer[i];
                if(c > '~') {
                    return false;
                }
                uint8_t code = ascii2Dna[c];
                if(code > 0) {
                    letter_histogram[code-1]++;
                    dna_letter_count++;
                }
            }

            bool ok = dna_letter_count > check_size/10;
            for(unsigned i =0 ; ok & (i < 4) ; i ++) { // Check A, T, G, & C counts (not N)
                ok &= letter_histogram[i] > 20;
            }

            if (!ok) /* some 10K block will have 20 A's,C's,T's,G's, but just not enough */
            {
                if (previously_aligned)
                {
                    fprintf(stderr,"bad block after we thought we had a good block. let's review it:\n");
                    fwrite(next - review_len, 1, review_len, stderr);
                }
                return false;
            }
        }
        return true;
    }

   void find_stretches_of_dna_and_unresolved_chars(unsigned start_pos, std::vector<std::tuple<unsigned,int>> &putative_sequences, unsigned min_read_length, bool& incomplete_context, bool is_final_block)
    {
        previous_rewind = 0;
        unsigned i = start_pos;
        unsigned buffer_size = size();
        do
        {
            // jump to next dna position that follows a '\n' or a '|' (avoid dna that follows quality values)
            while (!(ascii2Dna[buffer[i]] > 0 && (buffer[i-1] == '\n' || buffer[i-1] == '|')) && (i < buffer_size)) {i++;}

            unsigned nb_undetermined_parts = 0;
            unsigned start_read = i;
            unsigned position_before_last_undetermined = 0;

            // while it's dna or |, record
            while ((ascii2Dna[buffer[i]] > 0 || buffer[i] == '|') && (i < buffer_size))
            {
                //fprintf(stderr,"parsing dna char %c, so far %.*s\n",buffer[i],i-start_read,buffer+start_read);
                if (likely(buffer[i] != '|'))
                {
                    if (i+1 < buffer_size && buffer[i+1] == '|')
                        position_before_last_undetermined = i;
                    if (i > start_read && buffer[i-1] == '|')
                        nb_undetermined_parts++;
                }

                i++;
            }

<<<<<<< HEAD
=======
            //if ((i> start_read) && buffer[i-1] == '|')
            //    nb_undetermined_parts++;

>>>>>>> 3c9c577b
            unsigned read_length = i - start_read;

            // if we end up at a non-|, non-\n character that's also not dna, clearly it has to be quality values, discard that portion
            if (unlikely(i < size() && buffer[i] != '|' && buffer[i] != '\n' && ascii2Dna[buffer[i]] == 0))
            {
                //fprintf(stderr,"likely ending up at a quality value: %.*s",i-start_read,buffer+start_read);
                if (position_before_last_undetermined > 0)
                {
                    read_length = position_before_last_undetermined - start_read + 1;
                    if (ascii2Dna[buffer[i-1]] > 0 && nb_undetermined_parts > 0) // read had one or more |'s stretches and last part contained some dna
                        nb_undetermined_parts--;
                }   
                else
                {
                    read_length = 0;
                    nb_undetermined_parts = 0;
                }
            }

            // conservative heuristic: 
            // if all reads have same length
            // trim prefix if it corresponds to a suffix of the known barcode
            // trim suffix if it corresponds to quality that is encoded using DNA characters
            if (unlikely(nb_undetermined_parts == 1 && (same_readlength > 0) && (read_length > same_readlength)))
            {
                for (unsigned j = 0; j < read_length; j++)
                    if (buffer[start_read+j] == '|')
                    {
                        if (same_readlength == read_length-(j+1))
                        {
                            //fprintf(stderr,"likely removing header from\t %.*s to\n%.*s\n",read_length,buffer+start_read,read_length-(j+1),buffer+start_read+j+1);
                            start_read = start_read+j+1;
                            read_length = read_length-(j+1);
                            nb_undetermined_parts--;
                            break;
                        }
                        else
                        {
                            if (same_readlength == j)
                            {
                                //fprintf(stderr,"likely removing nucleotide-like quality from\t %.*s to\n%.*s\n",read_length,buffer+start_read,j-1,buffer+start_read);
                                read_length = j;
                                nb_undetermined_parts--;
                                break;
                            }
                        }
                    }
            }

            // end of block? record offset instead of outputting sequence (except very last file block)
            if (unlikely(i == buffer_size && (read_length > 0) && (!is_final_block)))
            {
                // lets not insert that sequence and keep it for the next block
                previous_rewind = read_length; // record how many chars to go back, in next block
                        // uncomment this for some debugging
                        //std::string buf_str = reinterpret_cast<const char *>(buffer);
                        //fprintf(stderr,"we think a good rewind location is -%d: %s[>]%s\n",
                        //previous_rewind,buf_str.substr(size()-previous_rewind-20,20).c_str(),
                        //buf_str.substr(size()-previous_rewind,std::min((unsigned)size()-20,(unsigned)20)).c_str());
                break;
            }

            if (likely(read_length >= min_read_length)) // this test is a bit of a heuristic. maybe useful for things like header barcode
            {
                if (unlikely(nb_undetermined_parts > 0))
                {
                    if (fully_reconstructed)
                    {
                        //fprintf(stderr,"undetermined seq: %.*s at block %u\n",read_length,buffer+start_read,nb_blocks);
                        //unsolved_reads.push_back(current_sequence);
                        nb_unsolved_reads++;
                    }
                    else
                    {
                        incomplete_context = true;
                        previous_rewind = 0;
                    }
                }
                else
                {
                    if (same_readlength > 0 && read_length != same_readlength && fully_reconstructed)
                    {
                        //fprintf(stderr,"unexpected length sequence: %.*s\n",read_length,buffer+start_read);
                        nb_unexpected_length_reads++;
                    }
                    putative_sequences.push_back(std::make_tuple(start_read,read_length));
                    
                    i += 5+read_length; // FIXME heuristic, but at this point, if everything that we're outputting is a read, why not skip by quality and header length? trying this.
                }

           }

        }
        while (i < buffer_size);
    }

    // parse sequences in block, decide if it's fully reconstructed, if so, output all reads
    void parse_block(synchronizer* stop, bool is_final_block)
    {
        unsigned min_read_length = 35; 
        long int start_pos = size()-block_size;

        // get_sequences_between_separators(); inlined
        std::vector<std::tuple<unsigned,int>> putative_sequences;
        std::string current_sequence = ""; current_sequence.reserve(256);

        bool incomplete_context = false;

        // print just beginning of block
        //std::string buf_str = reinterpret_cast<const char *>(buffer);
        //for (int j = 0; j < 40; j ++) if (buf_str[i-20+j] == '\n') buf_str[i-20+j] ='!';
        //fprintf(stderr,"beginning of block, pos %6u: %s[>]%s\n",i,buf_str.substr(i-20,20).c_str(),buf_str.substr(i,20).c_str());

#ifdef DEBUG_BUFFER
        // print whole block!
        //if (fully_reconstructed){
        std::string buf_str; for (unsigned j = (1<<15); j < size(); j ++) { buf_str += buffer[j]; if (buffer[j] == '|') buf_str += "[" + std::to_string(buffer_counts[j]) + "," + std::to_string(backref_origins[j]) + "]"; } fprintf(stderr,"raw buffer of block %d: %s\n",nb_blocks, buf_str.c_str());
        //}
#endif

        find_stretches_of_dna_and_unresolved_chars(start_pos - previous_rewind, putative_sequences, min_read_length, incomplete_context, is_final_block);
        
        if (putative_sequences.size() < 10 && ((!is_final_block))) // heuristic
        {
            if (fully_reconstructed)
            {
                //fprintf(stderr,"went from fully reconstructed to incomplete due to low number of reads (%lu), buffer size %u\n", putative_sequences.size(), size());
            }
            else
                incomplete_context = true;
        }

        PRINT_DEBUG("check_fully_reconstructed status: total buffer size %d, ", (int)(next-buffer));
        if (!incomplete_context) {
            PRINT_DEBUG("fully reconstructed, %d reads\n", putative_sequences.size()); 
        } else {
            PRINT_DEBUG("incomplete, %d reads\n ", putative_sequences.size());
        }

        if (!incomplete_context)
        { 
            for (auto seq_tuple: putative_sequences)
            {
                unsigned offset = std::get<0>(seq_tuple);
                int length = std::get<1>(seq_tuple);

                output.add_sequence(buffer+offset, length);

                nb_reads_printed ++; // record this for later
            }
        }

        fully_reconstructed = !incomplete_context;
    }


    unsigned dump(byte* const dst, int start=0, int len=0) {
        if (len == 0)
            len = size();
        memcpy(dst, buffer+start, len);
        return len;
    }

    void pretty_print()
    {
#ifdef RECORD_BUFFER_COUNTS_AND_BACKREFS
       const char*  KNRM = "\x1B[0m";
      const char*  KRED = "\x1B[31m";
      const char*  KGRN = "\x1B[32m";
      const char*  KYEL = "\x1B[33m";/*
      const char*  KBLU = "\x1B[34m";
      const char*  KMAG = "\x1B[35m";
      const char*  KCYN = "\x1B[36m";
      const char*  KWHT = "\x1B[37m";*/
        fprintf(stderr, "%s about to print a window %s\n", KRED, KNRM);
        unsigned int length = size();
        for (unsigned int i = 0; i < length; i++)
        {
            char const *color;
            if (buffer_counts[i] < 10)
                color = KNRM;
            else
            {
                if (buffer_counts[i] < 100)
                   color = KGRN;
                else
                {
                    if (buffer_counts[i] < 1000)
                       color = KYEL;
                    else
                       color = KRED;
                }
            }
            if (buffer[i] == '\n')
                fprintf(stderr,"%s\\n%c%s",color,buffer[i],KNRM);
            else {
                if(backref_origins[i] > 0) { // Live reference to the unknown initial context window
                    assert(buffer[i]== byte('|'));

                    // Compute the monotone span of backreferences to the unknown primary window
                    uint16_t start = backref_origins[i]; // First offset
                    uint16_t end = start;
                    do { // Lookahead
                        i++;
                        end--;
                    } while(i < length && backref_origins[i] == end);
                    i--; // Backtrack to last correct position

                    if(start-end == 1) { // No monotone span found (singleton)
                        // It might be a repeated singleton backref (common)
                        unsigned count = 0;
                        do { // Lookahead
                            count++;
                            i++;
                        } while(i < length && backref_origins[i] == start);
                        i--; // Backtrack to last correct position

                        if(count > 1) {
                            fprintf(stderr,"%s[%dx%d]%s",color,start, count,KNRM);
                        } else {
                            fprintf(stderr,"%s[%d]%s",color,start ,KNRM);
                        }
                    } else {
                        fprintf(stderr,"%s[%d,%d]%s",color,start, start-end ,KNRM);
                    }
                } else {
                    fprintf(stderr,"%s%c%s",color,buffer[i],KNRM);
                }
            }
        }
#endif
    }

    /* called when the window is full.
     * note: not necessarily at the end of a block.
    * actually: in some version of the code, it Is at the end of the block*/
    // TODO: minor bug, but flushing an already flushed window will trigger an assert fail
    void flush() {
        //fprintf(stderr,"flushing block!!\n");

#ifdef RECORD_BUFFER_COUNTS_AND_BACKREFS
        constexpr size_t window_size = 1UL<<15;
        // update counts
        memmove(buffer_counts, buffer_counts + size() - window_size, window_size*sizeof(uint32_t));
        memmove(backref_origins, backref_origins + size() - window_size, window_size*sizeof(uint16_t));
#endif 

        unsigned moved_by;
        if(false && output_to_target) {
            size_t start = has_dummy_32k ? 1UL<<15 : 0;
            moved_by = FlushableDeflateWindow::flush(start);
        } else {
           PRINT_DEBUG("Going to flush, size=%d\n", size());
           moved_by = DeflateWindow::flush(); // Only move the context to the begining
           PRINT_DEBUG("Moved by=%d\n", moved_by);
        }

        current_blk -= moved_by;

        has_dummy_32k = false;
    }

    void notify_end_block(InputStream& in_stream){
        PRINT_DEBUG("block size was %ld, pos %lubits, bits left %ld, overrun_count %lu, nb backrefs %u, tot/avg backrefs len %u/%.1f\n",
                    block_size,
                    in_stream.position_bits(),
                    in_stream.bitsleft,
                    in_stream.overrun_count,
                    nb_back_refs_in_block,
                    len_back_refs_in_block,
                    1.0*len_back_refs_in_block/nb_back_refs_in_block);

        current_blk = next;
        nb_back_refs_in_block = 0;
        len_back_refs_in_block = 0;
        total_block_size += block_size;
        block_size = 0;
        nb_blocks ++;
        flush(); // force a flush at the beginning of each block so that buffer will contain exactly a block
    }

    void output_unsolved_reads()
    {
        std::string read;
        for (unsigned i = 0; i < unsolved_reads.size(); i++)
        {
            std::string t = unsolved_reads[i];
            if (t == "")
                printf("%s\n",read.c_str());
            else
                read += t;
        }
    }

    void final_stats()
    {
        fprintf(stderr,"done, printed %d reads\n",nb_reads_printed);
        if (nb_unsolved_reads > 0)
            fprintf(stderr,"and also didn't print %u reads containing undetermined characters\n",nb_unsolved_reads);
        if (same_readlength && (nb_unexpected_length_reads > 0))
            fprintf(stderr,"and finally also didn't parse correctly %u reads that had read length != to estimated constant %d\n",nb_unexpected_length_reads,same_readlength);
    }

    byte* current_blk;

    bool has_dummy_32k; // flag whether the window contains the initial dummy 32k context
    bool output_to_target; // flag whether, during a flush, window content should be copied to target or discarded (when scanning the first 20 blocks)
    bool fully_reconstructed; // flag to say whether context is fully reconstructed (heuristic)

    // some block/back-references statistics
    unsigned block_size;
    unsigned total_block_size;
    unsigned nb_back_refs_in_block;
    unsigned len_back_refs_in_block;
    unsigned nb_blocks;

    uint32_t /* const (FIXME, Rayan: same as InputStream*/ *buffer_counts; /// Allocated counts for keeping track of how many back references in the buffer
    // Offsets in the primary unknown context window
    // initially backref_origins[1<<15 - 1]=1, backref_origins[1<<15 - 2]=2, etc
    uint16_t* backref_origins;

    // some info to help fastq parsing
    unsigned header_length;
    unsigned quality_header_length;
    std::string barcode;
    unsigned same_readlength;

    unsigned previous_rewind; // amount of bytes to rewind due to parsing of previous block

    std::vector<std::string> unsolved_reads; // reads where context wasn't elucidated, to be solved at the end
    unsigned nb_unsolved_reads;
    unsigned nb_unexpected_length_reads;
    unsigned nb_reads_printed;

    OutputBuffer output = {};
};

class FASTQParserDeflateWindow : public InstrDeflateWindow {
    using Base = InstrDeflateWindow;

    public:
    FASTQParserDeflateWindow(byte* target, byte* target_end) :
        InstrDeflateWindow(target, target_end)
    {
        clear(); // for some reason, need to call it, even though base class will call it too
    }

    void clear()
    {
        state = State::None;
        incomplete_context = false;
        Base::clear(); // :)
    }

    void push(byte c) {
        Base::push(c);
        //update_state_flipped(c, next);
        update_state(c, next-1);
    }

    void copy_match(unsigned length, unsigned offset) {
        Base::copy_match(length, offset);
        for (byte *j = next-length; j < next; j++)
            update_state(*j,j);
            //update_state_flipped(*j,j);
    }

    void reset_state()
    {
        state = State::None;
        nb_undetermined_parts = 0;
        position_before_last_undetermined = 0;
        position_after_last_undetermined = 0;
    }

    const char *state_str()
    {
        if (state == State::None)   return "None";
        if (state == State::LeftTrailing)  return "LeftTrailing";
        if (state == State::InDNA)  return "InDNA";
        if (state == State::InDNAU) return "InDNAU";
        if (state == State::PostRead) return "PostRead";
        return "unknown, spooky";
    }

    void update_state(byte c, byte* const position)
    {
        switch(state)
        {
            case State::None: // looking for left trailing (T)
                if (c == '|' || c == '\n') 
                    state = State::LeftTrailing;
                break;

            case State::LeftTrailing:
                if ( ascii2Dna[c] > 0) // found DNA (D)
                {
                    start_read = position;
                    position_after_last_undetermined = position;
                    state = State::InDNA;
                }
                else
                {
                    if (! (c == '|' || c == '\n')) // keep reading left trailing chars (T^+)
                        reset_state();
                }
                break;

            case State::InDNA:
                if ( ascii2Dna[c] == 0) // keep reading DNA, otherwise..
                {
                    if (c == '|') // okay to have U^+ in our sequences
                    {
                        state = State::InDNAU;
                        //nb_undetermined_parts++; // let's rather count undetermined parts after we've gone back to dna
                        position_before_last_undetermined = position;
                    }
                    else
                    {
                        if (c == '\n')
                            end_of_dna(position);
                        else // if that's not a | nor a \n, it means we were parsing quality values
                            reset_state();
                    }

                }
                break;

            case State::InDNAU:
                if ( ascii2Dna[c] > 0) // back from U^+ to D^+
                {
                    nb_undetermined_parts++;
                    position_after_last_undetermined = position;
                    state = State::InDNA;
                }
                else
                {
                    if (c != '|') // keep reading U^+, otherwise..
                        end_of_dna(position);
                }
                break;

            case State::PostRead:
                if (--wait_post_read == 0)
                    state = None;
            break;
        }
        
        //fprintf(stderr,"parsing char %c at pos %X, state: %s\n",(c=='\n')?'\\n':c, position, state_str());
    }

    inline void update_state_flipped(const byte c, byte* const position)
    {
        const bool isDNA = ascii2Dna[c] > 0;
        const bool isUndetermined = (c == '|');
        const bool isNewline = (c == '\n');

        // None: if | or \n, go LeftTrailing
        // LeftTrailing: if DNA go inDNA, if | or \n do nothing, otherwise reset 
        // InDNA: if DNA no nothing, | go InDNAU, \n end_of_dna, otherwise reset 
        // InDNAU: if DNA go DNA, | do nothing, other: end_of_dna
        // flipped:
        // if | (unlikely):
        //      if state==None, go LeftTrailing
        //      if state==InDNA, go InDNAU
        // if \n (unlikely):
        //      if state==Nnoe, go LeftTrailing
        //      if state==InDNA or InDNAU, end_of_dna
        // if DNA (likely):
        //      if state==LeftTrailing go InDNA
        //      if state==InDNAU go InDNA
        // if other character (likely)
        //      if state==LeftTrailing, DNA, DNAU: reset
        if (isDNA)
        {
            if (unlikely(state==State::LeftTrailing)) { state = State::InDNA;
                    start_read = position;
            }
            else if (unlikely(state==State::InDNAU))  { state = State::InDNA;
                    nb_undetermined_parts++;
                    position_after_last_undetermined = position;
            }
        }
        else
        {
            if (likely((!isUndetermined) && (!isNewline)))
            {
                if (unlikely(state == State::LeftTrailing))
                    reset_state();
                else
                {
                    if (unlikely(state == State::InDNA))
                        reset_state();
                    else 
                    {
                        if (unlikely(state == State::InDNAU))
                            end_of_dna(position);
                    }
                }
            }
            else
            {
                if (unlikely(isUndetermined))
                {
                    if (state == State::None)         state = State::LeftTrailing;
                    else if (state == State::InDNA) { state = State::InDNAU;
                        position_before_last_undetermined = position;
                    }
                }
                else
                {
                    if (unlikely(isNewline))
                    {
                        if (state == State::None)       state = State::LeftTrailing;
                        else if (state == State::InDNA || state== State::InDNAU) end_of_dna(position);
                    }
                }
            }
        }

       //fprintf(stderr,"parsing char %c at pos %X, state: %s\n",(c=='\n')?'\\n':c, position, state_str());
    }


    void end_of_dna(byte* const position)
    {
        unsigned read_length = position-start_read;
        const unsigned min_read_length = 35;
        
        //fprintf(stderr,"end, readlen: %X %X\n", position, start_read);

        if (read_length < min_read_length)
        {
            reset_state();
            return; // discard small sequences, likely not reads
        }
        
        //fprintf(stderr,"got some sort of seq: %.*s\n",read_length,start_read);

        // trim trailing |'s
        if (state == State::InDNAU)
        {
            if (position_before_last_undetermined > 0)
                read_length = position_before_last_undetermined - start_read;
            else
            {
                read_length = 0;
                nb_undetermined_parts = 0;
            }
        }

        // heuristic: rescue some undetermined reads if we have guessed that the read length is fixed
        if (unlikely(nb_undetermined_parts == 1 && (same_readlength > 0) && (read_length > same_readlength)))
        {
            //fprintf(stderr,"possibly something can be done about this sequence: %.*s\n",read_length,start_read);
            //fprintf(stderr,"possibly %d %d\n",same_readlength,read_length - (position_after_last_undetermined-start_read));
            if (same_readlength == read_length - (position_after_last_undetermined-start_read))
            {
                //fprintf(stderr,"possibly removing header from\t %.*s to\n%.*s\n",read_length,start_read,same_readlength,position_after_last_undetermined);
                start_read = position_after_last_undetermined;
                read_length = position-start_read;
                nb_undetermined_parts--;
            }
            else
            {
                if (same_readlength == position_before_last_undetermined - start_read+1)
                {
                    //fprintf(stderr,"possibly removing nucleotide-like quality from\t %.*s to\n%.*s\n",read_length,start_read,same_readlength,start_read);
                    read_length = position_before_last_undetermined - start_read;
                    nb_undetermined_parts--;
                }
            }
        }

        if (nb_undetermined_parts > 0)
        {
            if (fully_reconstructed)
                nb_unsolved_reads++;
            else
                incomplete_context = true;
        }
        else
        {
            if (same_readlength > 0 && read_length != same_readlength && fully_reconstructed)
            {
                //fprintf(stderr,"unexpected length sequence: %.*s\n",read_length,start_read);
                nb_unexpected_length_reads++;
            }

            putative_sequences.push_back(std::make_tuple(start_read-buffer,read_length));

            wait_post_read = read_length + 5; // heuristic, skipping the '\n+\nquality\n' after the read
        }
        reset_state();
    }


    void parse_block(synchronizer* stop, bool is_final_block)
    {
        if (putative_sequences.size() >= 10 && (!incomplete_context)) // heuristic 
            fully_reconstructed = true;

        PRINT_DEBUG("end of block, status: total buffer size %d, ", (int)(next-buffer));
        if (fully_reconstructed) {
            PRINT_DEBUG("fully reconstructed, %d reads\n", putative_sequences.size()); 
        } else {
            PRINT_DEBUG("incomplete, %d reads\n ", putative_sequences.size());
        }

        if (fully_reconstructed)
        { 
            for (auto seq_tuple: putative_sequences)
            {
                unsigned offset = std::get<0>(seq_tuple);
                int length = std::get<1>(seq_tuple);
                printf("%.*s\n",length,buffer+offset);
                nb_reads_printed ++; // record this for later
            }
        }
    }
    
    void notify_end_block(InputStream& in_stream){
        putative_sequences.clear();
        incomplete_context = (nb_undetermined_parts > 0);
        size_t window_size = 1 << 15;
        size_t moved_by = (next - window_size) - buffer;
        start_read -= moved_by;
        position_before_last_undetermined -= moved_by;
        position_after_last_undetermined -= moved_by ;
        Base::notify_end_block(in_stream);
    }
    
    enum State { None, LeftTrailing, InDNA, InDNAU, PostRead};
    State state;

    byte *start_read;
    uint16_t nb_undetermined_parts;
    byte *position_before_last_undetermined;
    byte *position_after_last_undetermined;
    std::vector<std::tuple<unsigned,int>> putative_sequences;
    bool incomplete_context;
    unsigned wait_post_read;
};

typedef FASTQParserDeflateWindow ParsingDeflateWindow; 
//typedef InstrDeflateWindow ParsingDeflateWindow;

bool do_uncompressed(InputStream& in_stream, ParsingDeflateWindow& out) {
    /* Uncompressed block: copy 'len' bytes literally from the input
     * buffer to the output buffer.  */

    in_stream.align_input();

    if (!(in_stream.size() >= 4))
    {
        PRINT_DEBUG("bad block (trivially due to uncompressed check)\n");
        return false;
    }

    u16 len = in_stream.pop_u16();
    u16 nlen = in_stream.pop_u16();

    if (!(len == (u16)~nlen))
    {
        PRINT_DEBUG("bad block (trivially due to uncompressed check)\n");
        return false;
    }

    if (!(len <= in_stream.size()))
    {
        PRINT_DEBUG("bad block (trivially due to uncompressed check)\n");
        return false;
    }

    out.copy(in_stream, len);
    return true;
}

/* return true if block decompression went smoothly, false if not (probably due to corrupt data) */
bool do_block(struct libdeflate_decompressor * restrict d, InputStream& in_stream, ParsingDeflateWindow& out, bool &is_final_block)
{
    /* Starting to read the next block.  */
    in_stream.ensure_bits<1 + 2 + 5 + 5 + 4>();

    if (in_stream.size() == 0) // Rayan: i've added that check but i doubt it's useful (actually.. maybe it is, if we have been unable to decompress any block..)
    {
        fprintf(stderr,"reached end of file\n");
        is_final_block = true;
        return false;
    }

    /* BFINAL: 1 bit  */
    is_final_block = in_stream.pop_bits(1);

    bool ret;
    /* BTYPE: 2 bits  */
    switch(in_stream.pop_bits(2)) {
    case DEFLATE_BLOCKTYPE_DYNAMIC_HUFFMAN:
        ret = prepare_dynamic(d, in_stream);
        if (!ret) {
            PRINT_DEBUG("Bad dynamic HT\n");
            return false;
        }
        break;

    case DEFLATE_BLOCKTYPE_UNCOMPRESSED:
        return do_uncompressed(in_stream, out);

    case DEFLATE_BLOCKTYPE_STATIC_HUFFMAN:
        ret = prepare_static(d);
        assert(ret); // No way this can fail
        break;

    default:
        PRINT_DEBUG("Bad block type\n");
        return false;
    }

    /* Decompressing a Huffman block (either dynamic or static)  */
    DEBUG_FIRST_BLOCK(fprintf(stderr,"trying to decode huffman block\n");)


    /* The main DEFLATE decode loop  */
    for (;;) {
        /* Decode a litlen symbol.  */
        in_stream.ensure_bits<DEFLATE_MAX_LITLEN_CODEWORD_LEN>();
        //FIXME: entry should be const
        u32 entry = d->u.litlen_decode_table[in_stream.bits(LITLEN_TABLEBITS)];
        if (entry & HUFFDEC_SUBTABLE_POINTER) {
            /* Litlen subtable required (uncommon case)  */
            in_stream.remove_bits(LITLEN_TABLEBITS);
            entry = d->u.litlen_decode_table[
                    ((entry >> HUFFDEC_RESULT_SHIFT) & 0xFFFF) +
                    in_stream.bits(entry & HUFFDEC_LENGTH_MASK)];
        }
        in_stream.remove_bits(entry & HUFFDEC_LENGTH_MASK);
        //PRINT_DEBUG("in_stream position %x\n",in_stream.in_next);
        if (entry & HUFFDEC_LITERAL) {
            /* Literal  */
            if(unlikely(out.available() == 0))
            {
                if (out.has_dummy_32k) // if it's the first block, there is really no reason why buffer should already be full
                {
                    PRINT_DEBUG("first block is asking to flush already, probably bad\n");
                    return false;
                }
                //out.flush(); // shouldn't flush at that time, we want that char in the current buffer
                fprintf(stderr,"wanted to flush now, but shouldn't\n");exit(1); // TODO remove that if it never happens
            }

            if(unlikely(char(entry >> HUFFDEC_RESULT_SHIFT) > '~')) {
                PRINT_DEBUG("fail, unprintable literal unexpected in fastq\n");
                return false;
            }
            out.push(byte(entry >> HUFFDEC_RESULT_SHIFT));
            continue;
        }

        /* Match or end-of-block  */
        entry >>= HUFFDEC_RESULT_SHIFT;
        in_stream.ensure_bits<in_stream.bitbuf_max_ensure>();

        /* Pop the extra length bits and add them to the length base to
         * produce the full length.  */
        const u32 length = (entry >> HUFFDEC_LENGTH_BASE_SHIFT) +
                 in_stream.pop_bits(entry & HUFFDEC_EXTRA_LENGTH_BITS_MASK);

        /* The match destination must not end after the end of the
         * output buffer.  For efficiency, combine this check with the
         * end-of-block check.  We're using 0 for the special
         * end-of-block length, so subtract 1 and it turn it into
         * SIZE_MAX.  */
        //static_assert(HUFFDEC_END_OF_BLOCK_LENGTH == 0);
        if (unlikely(length - 1 >= out.available())) {
                if (likely(length == HUFFDEC_END_OF_BLOCK_LENGTH))
                {
                    DEBUG_FIRST_BLOCK(exit(1);)
                    return true; // Block done
                } else {
                        //out.flush(); // same as above
                        fprintf(stderr,"wanted to flush now, but shouldn't\n");exit(1); // TODO remove that if it never happens
                        assert(length <= out.available());
                }
        }
        assert(length > 0); // length == 0 => EOB case was handled

        // if we end up here, it means we're at a match

        /* Decode the match offset.  */
        entry = d->offset_decode_table[in_stream.bits(OFFSET_TABLEBITS)];
        if (entry & HUFFDEC_SUBTABLE_POINTER) {
                /* Offset subtable required (uncommon case)  */
                in_stream.remove_bits(OFFSET_TABLEBITS);
                entry = d->offset_decode_table[
                        ((entry >> HUFFDEC_RESULT_SHIFT) & 0xFFFF) +
                        in_stream.bits(entry & HUFFDEC_LENGTH_MASK)];
        }
        in_stream.remove_bits(entry & HUFFDEC_LENGTH_MASK);
        entry >>= HUFFDEC_RESULT_SHIFT;

        /* Pop the extra offset bits and add them to the offset base to
         * produce the full offset.  */
        const u32 offset = (entry & HUFFDEC_OFFSET_BASE_MASK) +
                 in_stream.pop_bits(entry >> HUFFDEC_EXTRA_OFFSET_BITS_SHIFT);


        /* Copy the match: 'length' bytes at 'out_next - offset' to
         * 'out_next'.  */
        if(!out.check_match(length, offset))
        {
            return false;
        }
        out.copy_match(length, offset);
    }
    DEBUG_FIRST_BLOCK(exit(1);)
    return true;
}

/* if we need to stop 20 blocks after some point, and that point has been reached, setup a counter */
bool handle_until(size_t until, int &until_counter, size_t position)
{
    if (until_counter == -1 && position > until)
        until_counter = 20;
    if (until_counter > 0)
    {
        until_counter--;
        if (until_counter == 0)
        {
            fprintf(stderr,"stopping 20 blocks after specified position\n");
            return true;
        }

    }
    return false;
}

/* if we're doing random access:
 * - don't output to target the first 20 blocks for sure
 * - start outputting to target when we are sure that the buffer window contains fully resolved sequences
 */
void handle_skip(int &skip_counter,  ParsingDeflateWindow &out_window)
{
    if (skip_counter > 0)
        skip_counter--;
    if (skip_counter == 0 && out_window.fully_reconstructed)
    {
        out_window.output_to_target = true; // the next block and so on will be output to "out"
    }
}

/* sets some parameters based on decompression of the first block
 */
void estimate_file_structure(struct libdeflate_decompressor * restrict d, const byte * restrict const in, size_t in_nbytes, unsigned &header_length, unsigned &quality_header_length, std::string barcode, unsigned & same_readlength)
{
    // very basic, decompress first block
    bool dummy;
    InputStream in_stream(in, in_nbytes);
    ParsingDeflateWindow out_window(nullptr, nullptr);
    do_block(d, in_stream, out_window, dummy);

    byte beg[10000]; // assumes reads are shorter than 5kbp
    out_window.dump(beg, 1<<15 /* skip dummy context*/, 10000);

    unsigned i = 0;
    int first_readlen = 0, readlen, first_headerlen;
    bool is_same_readlength = true;
    std::set<std::string> barcodes;

    while (i < 5000)
    {
        readlen = 0;
        quality_header_length = 0;
        header_length = 0;
        while (beg[i++] != '\n')    header_length++;
        while (beg[i++] != '\n')    readlen++;
        while (beg[i++] != '\n')    quality_header_length++;
        while (beg[i++] != '\n')    {}

        if (first_readlen == 0)
        {
            first_readlen = readlen;
            first_headerlen = header_length;
        }
        else
        {
            if (readlen != first_readlen)
                is_same_readlength = false;
        }

        // if header finishes with some DNA sequences, record it
        unsigned header_ends_with_dna = 0;
        unsigned j = first_headerlen-1;
        std::string bc = "";
        while (ascii2Dna[beg[j]] > 0 && j >= 0)
        {
            bc.insert(0,1,beg[j]);
            header_ends_with_dna++;
            j--;
        }
        if (header_ends_with_dna)
            barcodes.insert(bc);
    }

    fprintf(stderr,"estimated header length: %d, quality length: %d, ",header_length,quality_header_length);

    if (is_same_readlength)
        same_readlength = first_readlen;
    else
        same_readlength = 0;

    if (is_same_readlength)
        fprintf(stderr,"apparently same read length: %u\n",same_readlength); // unreliable: some files have same readlength for a while but then subtly change. e.g ERA971095-A007-3-KR-6-11-GCAGTGTG-run20150326N_S7_merged_R1_001.trim.fastq.gz
    else
        fprintf(stderr,"different read length\n");


    if (barcodes.size() > 1)
        fprintf(stderr,"noticed that header ends with %lu barcodes: %s %s ..\n", barcodes.size(), barcodes.begin()->c_str(), (++barcodes.begin())->c_str());
    else
    {
        if (barcodes.size() == 1)
            fprintf(stderr,"noticed that header ends with 1 barcode: %s\n",barcodes.begin()->c_str());
    }


    // heuristic
    // in some files, the header is sometimes shorter. let's take that into account
    // see for instance:
    // python scripts/test_hypothesis_header_size.py /nvme/fastq/ERA983635-LMS1-C1.fastq.gz
    header_length -= 4;

 
}

// Original API:

LIBDEFLATEAPI enum libdeflate_result
libdeflate_deflate_decompress(struct libdeflate_decompressor * restrict d,
			      const byte * restrict const in, size_t in_nbytes,
			      byte * restrict const out, size_t out_nbytes_avail,
			      size_t *actual_out_nbytes_ret,
                  synchronizer* stop,  // indicating where to stop
                  synchronizer* prev_sync, // for passing our first extracted sequence coordinate to the previous thread
                  size_t skip, size_t until)
{
    InputStream in_stream(in, in_nbytes);

    byte *out_next = out;
    byte * const out_end = out_next + out_nbytes_avail;
    ParsingDeflateWindow out_window(out, out_end);
    ParsingDeflateWindow backup_out(out, out_end);

    estimate_file_structure(d, in, in_nbytes, out_window.header_length, out_window.quality_header_length, out_window.barcode, out_window.same_readlength);

    // blocks counter
    int failed_decomp_counter = 0;

    // handle skipping
    signed int until_counter = -1;
    int skip_counter = 0;

    fprintf(stderr, "Thread %lu started with a skip of %lu bytes\n", pthread_self(), skip);

    /* Skipping user-set amount of bytes, after the header of course */
    if (skip)
    {
        in_stream.in_next += skip;
        out_window.output_to_target = false;
        skip_counter = 20; // skip 20 blocks before checking for valid fastq 
    }

    bool keep_going = true, aligned = false;
    InputStream backup_in(in_stream);

    do {
        //PRINT_DEBUG("before block,             out window %x - %x\n", out_window.next, out_window.buffer_end);

        size_t block_inpos = in_stream.position();
        in_stream.ensure_bits<1>();
        bool went_fine = aligned || in_stream.bits(1) == 0; 
        bool is_final_block = false;
        if(went_fine) went_fine = do_block(d, in_stream, out_window, is_final_block);
        if(unlikely(!aligned && went_fine)) {
            went_fine = out_window.size() > (1UL << 15) + (10UL << 10); // block needs to be larger than 10K
            if(went_fine) went_fine = out_window.check_ascii();
            //if(went_fine) went_fine = out_window.check_buffer_fastq(false);
            if(went_fine) {
                PRINT_DEBUG("First sync block at %d %d\n", in_stream.position(), in_stream.position_bits());
            }
        }

        if (likely(went_fine))
        {
            aligned = true; // found a way to fully decompress a block, seems that we're good

            //fprintf(stderr,"block decompressed!\n");//, out_window.buffer);
            failed_decomp_counter = 0; // reset failed block counter

            long long position = in_stream.position();
            if (handle_until(until, until_counter, position))
                break;
            handle_skip(skip_counter, out_window);

            if(stop != nullptr && keep_going) {
                keep_going &= ! stop->caught_up_block(block_inpos);
                if(keep_going == false)
                    fprintf(stderr, "thread %lu stopped at %lu\n", pthread_self(), block_inpos);
            }

            if (skip_counter == 0 && keep_going)
            {
                bool previously_reconstructed = out_window.fully_reconstructed;

                out_window.parse_block(stop, is_final_block);

                if ((!previously_reconstructed) && out_window.fully_reconstructed) {
                    if(prev_sync != nullptr) {
                        fprintf(stderr, "Thread %lu found it's first sequence in block %lu\n",
                                pthread_self(), block_inpos);
                        prev_sync->signal_first_decoded_sequence(block_inpos, 0 /* we don't need to record that anymore, now whole block is decomp or not */);
                    }

                    fprintf(stderr,"successfully decoded reads & resolved context at decoded block %u, mean block size %.1f\n",out_window.nb_blocks,1.0*(out_window.total_block_size+out_window.block_size)/(out_window.nb_blocks+1));
                }
                
                if (previously_reconstructed && (!out_window.fully_reconstructed) && (keep_going /* needed because final window will be flagged*/)) {
                    fprintf(stderr,"argh! we thought we had a complete context but actually decoded block %u didn't parse well\n",out_window.nb_blocks);
                    exit(1);
                }
            }

            out_window.notify_end_block(in_stream);
        }
        else
        {
            if (unlikely(aligned))
            {
                fprintf(stderr,"unexpected error, bad block after we thought we had found a correct one\n");
                // we're not ready to support that case, as the buffer at this point contains something else than an empty context
                exit(1);
            }
            if (unlikely(failed_decomp_counter > 300000*8))
            {
                fprintf(stderr,"giving up, can't random-access this gzipped file even when bruteforcing next %d putative block positions\n", 300000*8);
                exit(1);
            }
            failed_decomp_counter++;
            PRINT_DEBUG("couldn't decompress that block, increasing fail count to %d\n",failed_decomp_counter);

            // Restore input stream one bit ahead of last try
            backup_in.ensure_bits<1>(); // to make sure there is at least one bit to pop
            backup_in.remove_bits(1);
            in_stream = backup_in;

            // Restore output window initial state (zero position and stats)
            out_window.clear();
            PRINT_DEBUG("restored after bad block\n");
        }
        keep_going &= ! is_final_block;
    } while((!aligned) || (aligned && keep_going));

    //out_window.flush(); // no need to call, is called at the end of each block. 

    *actual_out_nbytes_ret = out_window.get_evicted_length(); // tell how many bytes we actually output

    out_window.final_stats(); // print final stats

    return LIBDEFLATE_SUCCESS;
}

LIBDEFLATEAPI struct libdeflate_decompressor *
libdeflate_alloc_decompressor(void)
{
	return new libdeflate_decompressor();
}

LIBDEFLATEAPI struct libdeflate_decompressor *
libdeflate_copy_decompressor(libdeflate_decompressor* d)
{
    return new libdeflate_decompressor(*d);
}

LIBDEFLATEAPI void
libdeflate_free_decompressor(struct libdeflate_decompressor *d)
{
	delete d;
}<|MERGE_RESOLUTION|>--- conflicted
+++ resolved
@@ -1469,12 +1469,6 @@
                 i++;
             }
 
-<<<<<<< HEAD
-=======
-            //if ((i> start_read) && buffer[i-1] == '|')
-            //    nb_undetermined_parts++;
-
->>>>>>> 3c9c577b
             unsigned read_length = i - start_read;
 
             // if we end up at a non-|, non-\n character that's also not dna, clearly it has to be quality values, discard that portion
