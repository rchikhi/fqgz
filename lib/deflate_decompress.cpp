/*
 * deflate_decompress.c - a decompressor for DEFLATE
 *
 * Originally public domain; changes after 2016-09-07 are copyrighted.
 *
 * Copyright 2016 Eric Biggers
 *
 * Permission is hereby granted, free of charge, to any person
 * obtaining a copy of this software and associated documentation
 * files (the "Software"), to deal in the Software without
 * restriction, including without limitation the rights to use,
 * copy, modify, merge, publish, distribute, sublicense, and/or sell
 * copies of the Software, and to permit persons to whom the
 * Software is furnished to do so, subject to the following
 * conditions:
 *
 * The above copyright notice and this permission notice shall be
 * included in all copies or substantial portions of the Software.
 *
 * THE SOFTWARE IS PROVIDED "AS IS", WITHOUT WARRANTY OF ANY KIND,
 * EXPRESS OR IMPLIED, INCLUDING BUT NOT LIMITED TO THE WARRANTIES
 * OF MERCHANTABILITY, FITNESS FOR A PARTICULAR PURPOSE AND
 * NONINFRINGEMENT. IN NO EVENT SHALL THE AUTHORS OR COPYRIGHT
 * HOLDERS BE LIABLE FOR ANY CLAIM, DAMAGES OR OTHER LIABILITY,
 * WHETHER IN AN ACTION OF CONTRACT, TORT OR OTHERWISE, ARISING
 * FROM, OUT OF OR IN CONNECTION WITH THE SOFTWARE OR THE USE OR
 * OTHER DEALINGS IN THE SOFTWARE.
 *
 * ---------------------------------------------------------------------------
 *
 * This is a highly optimized DEFLATE decompressor.  When compiled with gcc on
 * x86_64, it decompresses data in about 52% of the time of zlib (48% if BMI2
 * instructions are available).  On other architectures it should still be
 * significantly faster than zlib, but the difference may be smaller.
 *
 * Why this is faster than zlib's implementation:
 *
 * - Word accesses rather than byte accesses when reading input
 * - Word accesses rather than byte accesses when copying matches
 * - Faster Huffman decoding combined with various DEFLATE-specific tricks
 * - Larger bitbuffer variable that doesn't need to be filled as often
 * - Other optimizations to remove unnecessary branches
 * - Only full-buffer decompression is supported, so the code doesn't need to
 *   support stopping and resuming decompression.
 * - On x86_64, compile a version of the decompression routine using BMI2
 *   instructions and use it automatically at runtime when supported.
 */

#include <stdlib.h>
#include <string.h>
#include <fstream>
#include <vector>
#include <string>

#include <stdexcept>
#include <pthread.h>

#include "deflate_constants.h"
#include "unaligned.h"

#include "libdeflate.h"
#include "synchronizer.hpp"

<<<<<<< HEAD
#ifdef DEB
#define PRINT_DEBUG(...) {fprintf(stderr, __VA_ARGS__);}
#else
#define PRINT_DEBUG(...) {}
#endif
=======
//#define PRINT_DEBUG(...) {}
#define PRINT_DEBUG(...) {fprintf(stderr, __VA_ARGS__);}
#define DEBUG_FIRST_BLOCK(x) {}
//#define DEBUG_FIRST_BLOCK(x) {x}
>>>>>>> 39768c0d

#ifdef FIRST_BLOCK
#define DEBUG_FIRST_BLOCK(x) {x}
#else
#define DEBUG_FIRST_BLOCK(x) {}
#endif

/*
 * Each TABLEBITS number is the base-2 logarithm of the number of entries in the
 * main portion of the corresponding decode table.  Each number should be large
 * enough to ensure that for typical data, the vast majority of symbols can be
 * decoded by a direct lookup of the next TABLEBITS bits of compressed data.
 * However, this must be balanced against the fact that a larger table requires
 * more memory and requires more time to fill.
 *
 * Note: you cannot change a TABLEBITS number without also changing the
 * corresponding ENOUGH number!
 */
#define PRECODE_TABLEBITS	7
#define LITLEN_TABLEBITS	10
#define OFFSET_TABLEBITS	8

/*
 * Each ENOUGH number is the maximum number of decode table entries that may be
 * required for the corresponding Huffman code, including the main table and all
 * subtables.  Each number depends on three parameters:
 *
 *	(1) the maximum number of symbols in the code (DEFLATE_NUM_*_SYMBOLS)
 *	(2) the number of main table bits (the TABLEBITS numbers defined above)
 *	(3) the maximum allowed codeword length (DEFLATE_MAX_*_CODEWORD_LEN)
 *
 * The ENOUGH numbers were computed using the utility program 'enough' from
 * zlib.  This program enumerates all possible relevant Huffman codes to find
 * the worst-case usage of decode table entries.
 */
#define PRECODE_ENOUGH		128	/* enough 19 7 7	*/
#define LITLEN_ENOUGH		1334	/* enough 288 10 15	*/
#define OFFSET_ENOUGH		402	/* enough 32 8 15	*/

/*
 * Type for codeword lengths.
 */
typedef u8 len_t;

/*
 * The main DEFLATE decompressor structure.  Since this implementation only
 * supports full buffer decompression, this structure does not store the entire
 * decompression state, but rather only some arrays that are too large to
 * comfortably allocate on the stack.
 */
struct libdeflate_decompressor {

	/*
	 * The arrays aren't all needed at the same time.  'precode_lens' and
	 * 'precode_decode_table' are unneeded after 'lens' has been filled.
	 * Furthermore, 'lens' need not be retained after building the litlen
	 * and offset decode tables.  In fact, 'lens' can be in union with
	 * 'litlen_decode_table' provided that 'offset_decode_table' is separate
	 * and is built first.
	 */

	union {
		len_t precode_lens[DEFLATE_NUM_PRECODE_SYMS];

		struct {
			len_t lens[DEFLATE_NUM_LITLEN_SYMS +
				   DEFLATE_NUM_OFFSET_SYMS +
				   DEFLATE_MAX_LENS_OVERRUN];

			u32 precode_decode_table[PRECODE_ENOUGH];
		} l;

		u32 litlen_decode_table[LITLEN_ENOUGH];
	} u;

	u32 offset_decode_table[OFFSET_ENOUGH];

	u16 working_space[2 * (DEFLATE_MAX_CODEWORD_LEN + 1) +
			  DEFLATE_MAX_NUM_SYMS];
};

/*****************************************************************************
 *				Input bitstream                              *
 *****************************************************************************/

/*
 * The state of the "input bitstream" consists of the following variables:
 *
 *	- in_next: pointer to the next unread byte in the input buffer
 *
 *	- in_end: pointer just past the end of the input buffer
 *
 *	- bitbuf: a word-sized variable containing bits that have been read from
 *		  the input buffer.  The buffered bits are right-aligned
 *		  (they're the low-order bits).
 *
 *	- bitsleft: number of bits in 'bitbuf' that are valid.
 *
 * To make it easier for the compiler to optimize the code by keeping variables
 * in registers, these are declared as normal variables and manipulated using
 * macros.
 */

/*
 * The type for the bitbuffer variable ('bitbuf' described above).  For best
 * performance, this should have size equal to a machine word.
 *
 * 64-bit platforms have a significant advantage: they get a bigger bitbuffer
 * which they have to fill less often.
 */
typedef machine_word_t bitbuf_t;


#ifdef NDEBUG
#define assert(expr)							\
 (likely((expr))							\
  ? static_cast<void>(0)						\
  : __builtin_unreachable())
#else
#define assert(expr)							\
 (likely((expr))							\
  ? static_cast<void>(0)						\
  : __assert_fail (#expr, __FILE__, __LINE__, __PRETTY_FUNCTION__))
#endif

[[noreturn]] inline void
__assert_fail (const char *assertion, const char *file, unsigned int line, const char *function) noexcept {
    std::fprintf(stderr, "%s:%u: Assertion '%s' failed in '%s'.\n",
                 file, line, assertion, function);
    std::fflush(stderr);
    std::abort();
}


/**
 * @brief Model an compressed gzip input stream
 * It can be read by dequeing n<32 bits at a time or as byte aligned u16 words
 */
class InputStream {

public: //protected:
    /** State */
    bitbuf_t bitbuf; /// Bit buffer
    size_t bitsleft; /// Number of valid bits in the bit buffer
    size_t overrun_count;
    const byte * begin;
    const byte *restrict in_next; /// Read pointer
    const byte *restrict /*const*/ in_end; /// Adress of the byte after input

    /**
     * Fill the bitbuffer variable by reading the next word from the input buffer.
     * This can be significantly faster than FILL_BITS_BYTEWISE().  However, for
     * this to work correctly, the word must be interpreted in little-endian format.
     * In addition, the memory access may be unaligned.  Therefore, this method is
     * most efficient on little-endian architectures that support fast unaligned
     * access, such as x86 and x86_64.
     */
    inline void fill_bits_wordwise() {
        bitbuf |= get_unaligned_leword(in_next) << bitsleft;
        in_next += (bitbuf_length - bitsleft) >> 3;
        bitsleft += (bitbuf_length - bitsleft) & ~7;
    }

    /**
     * Does the bitbuffer variable currently contain at least 'n' bits?
     */
    inline bool have_bits(size_t n) const
    { return bitsleft >= n; }

    /**
     * Fill the bitbuffer variable, reading one byte at a time.
     *
     * Note: if we would overrun the input buffer, we just don't read anything,
     * leaving the bits as 0 but marking them as filled.  This makes the
     * implementation simpler because this removes the need to distinguish between
     * "real" overruns and overruns that occur because of our own lookahead during
     * Huffman decoding.  The disadvantage is that a "real" overrun can go
     * undetected, and libdeflate_deflate_decompress() may return a success status
     * rather than the expected failure status if one occurs.  However, this is
     * irrelevant because even if this specific case were to be handled "correctly",
     * one could easily come up with a different case where the compressed data
     * would be corrupted in such a way that fully retains its validity.  Users
     * should run a checksum against the uncompressed data if they wish to detect
     * corruptions.
     */
    inline void fill_bits_bytewise() {
        do {
               if (likely(in_next != in_end))
                       bitbuf |= (bitbuf_t)*in_next++ << bitsleft;
               else
                       overrun_count++;
               bitsleft += 8;
        } while (bitsleft <= bitbuf_length - 8);
    }

public:
    InputStream(const byte* in, size_t len) : bitbuf(0), bitsleft(0), overrun_count(0),
        begin(in), in_next(in), in_end(in + len)
    {}

    /**
     * Number of bits the bitbuffer variable can hold.
     */
    static constexpr size_t bitbuf_length = 8 * sizeof(bitbuf_t);

    /**
     * The maximum number of bits that can be requested to be in the bitbuffer
     * variable.  This is the maximum value of 'n' that can be passed
     * ENSURE_BITS(n).
     *
     * This not equal to BITBUF_NBITS because we never read less than one byte at a
     * time.  If the bitbuffer variable contains more than (BITBUF_NBITS - 8) bits,
     * then we can't read another byte without first consuming some bits.  So the
     * maximum count we can ensure is (BITBUF_NBITS - 7).
     */
    static constexpr size_t bitbuf_max_ensure = bitbuf_length - 7;

    inline size_t size() const {
        return in_end - in_next;
    }

    inline size_t position() const {
        return (bitsleft / 8) + in_next - begin;
    }

    inline size_t position_bits() const {
        return (bitsleft % 8);
    }


    /**
     * Load more bits from the input buffer until the specified number of bits is
     * present in the bitbuffer variable.  'n' cannot be too large; see MAX_ENSURE
     * and CAN_ENSURE().
     */
    template <size_t n>
    inline void ensure_bits() {
        static_assert(n <= bitbuf_max_ensure, "Bit buffer is too small");
        if (!have_bits(n)) {						\
                if (likely(in_end - in_next >= static_cast<std::ptrdiff_t>(sizeof(bitbuf_t))))	\
                        fill_bits_wordwise();				\
                else fill_bits_bytewise();                              \
        }
    }

    /**
     * Return the next 'n' bits from the bitbuffer variable without removing them.
     */
    inline u32 bits(size_t n) const
    {
        assert(bitsleft >= n);
        return  u32(bitbuf & ((u32(1) << n) - 1));
    }

    /**
     * Remove the next 'n' bits from the bitbuffer variable.
     */
    inline void remove_bits(size_t n) {
        assert(bitsleft >= n);
        bitbuf >>= n;
        bitsleft -= n;
    }

    /**
     * Remove and return the next 'n' bits from the bitbuffer variable.
     */
    inline u32 pop_bits(size_t n) {
        u32 tmp = bits(n);
        remove_bits(n);
        return tmp;
    }

    /**
     * Align the input to the next byte boundary, discarding any remaining bits in
     * the current byte.
     *
     * Note that if the bitbuffer variable currently contains more than 8 bits, then
     * we must rewind 'in_next', effectively putting those bits back.  Only the bits
     * in what would be the "current" byte if we were reading one byte at a time can
     * be actually discarded.
     */
    inline void align_input() {
        in_next -= (bitsleft >> 3) - std::min(overrun_count, bitsleft >> 3);
        bitbuf = 0;
        bitsleft = 0;
    }

    /**
     * Read a 16-bit value from the input.  This must have been preceded by a call
     * to ALIGN_INPUT(), and the caller must have already checked for overrun.
     */
    inline u16 pop_u16() {
        assert(size() >= 2);
        u16 tmp = get_unaligned_le16(in_next);
        in_next += 2;
        return tmp;
    }


    /**
      * Copy n bytes to the ouput buffer. The input buffer must be aligned with a
      * call to align_input()
      */
    inline void copy(byte* restrict out, size_t n) {
        assert(size() >= n);
        memcpy(out, in_next, n);
        in_next += n;
    }

};


/*****************************************************************************
 *                              Huffman decoding                             *
 *****************************************************************************/

/*
 * A decode table for order TABLEBITS consists of a main table of (1 <<
 * TABLEBITS) entries followed by a variable number of subtables.
 *
 * The decoding algorithm takes the next TABLEBITS bits of compressed data and
 * uses them as an index into the decode table.  The resulting entry is either a
 * "direct entry", meaning that it contains the value desired, or a "subtable
 * pointer", meaning that the entry references a subtable that must be indexed
 * using more bits of the compressed data to decode the symbol.
 *
 * Each decode table (a main table along with with its subtables, if any) is
 * associated with a Huffman code.  Logically, the result of a decode table
 * lookup is a symbol from the alphabet from which the corresponding Huffman
 * code was constructed.  A symbol with codeword length n <= TABLEBITS is
 * associated with 2**(TABLEBITS - n) direct entries in the table, whereas a
 * symbol with codeword length n > TABLEBITS is associated with one or more
 * subtable entries.
 *
 * On top of this basic design, we implement several optimizations:
 *
 * - We store the length of each codeword directly in each of its decode table
 *   entries.  This allows the codeword length to be produced without indexing
 *   an additional table.
 *
 * - When beneficial, we don't store the Huffman symbol itself, but instead data
 *   generated from it.  For example, when decoding an offset symbol in DEFLATE,
 *   it's more efficient if we can decode the offset base and number of extra
 *   offset bits directly rather than decoding the offset symbol and then
 *   looking up both of those values in an additional table or tables.
 *
 * The size of each decode table entry is 32 bits, which provides slightly
 * better performance than 16-bit entries on 32 and 64 bit processers, provided
 * that the table doesn't get so large that it takes up too much memory and
 * starts generating cache misses.  The bits of each decode table entry are
 * defined as follows:
 *
 * - Bits 30 -- 31: flags (see below)
 * - Bits 8 -- 29: decode result: a Huffman symbol or related data
 * - Bits 0 -- 7: codeword length
 */

namespace table_builder {



/*
 * This flag is set in all main decode table entries that represent subtable
 * pointers.
 */
constexpr u32 HUFFDEC_SUBTABLE_POINTER = 0x80000000;

/*
 * This flag is set in all entries in the litlen decode table that represent
 * literals.
 */
constexpr u32  HUFFDEC_LITERAL = 0x40000000;

/* Mask for extracting the codeword length from a decode table entry.  */
constexpr u32 HUFFDEC_LENGTH_MASK = 0xFF;

/* Shift to extract the decode result from a decode table entry.  */
constexpr size_t HUFFDEC_RESULT_SHIFT = 8;

/* The decode result for each precode symbol.  There is no special optimization
 * for the precode; the decode result is simply the symbol value.  */
static constexpr u32 precode_decode_results[DEFLATE_NUM_PRECODE_SYMS] = {
	0, 1, 2, 3, 4, 5, 6, 7, 8, 9, 10, 11, 12, 13, 14, 15, 16, 17, 18,
};


constexpr u32 literal_entry(u32 literal) {
    return (HUFFDEC_LITERAL >> HUFFDEC_RESULT_SHIFT) | literal;
}

constexpr u32 HUFFDEC_EXTRA_LENGTH_BITS_MASK = 0xFF;
constexpr size_t HUFFDEC_LENGTH_BASE_SHIFT = 8;
constexpr u32 HUFFDEC_END_OF_BLOCK_LENGTH = 0;

constexpr u32 length_entry(u32 length_base, u32 num_extra_bits) {
    return (length_base << HUFFDEC_LENGTH_BASE_SHIFT) | num_extra_bits;
}



/* The decode result for each litlen symbol.  For literals, this is the literal
 * value itself and the HUFFDEC_LITERAL flag.  For lengths, this is the length
 * base and the number of extra length bits.  */
static constexpr u32 litlen_decode_results[DEFLATE_NUM_LITLEN_SYMS] = {

	/* Literals  */
	literal_entry(0)   , literal_entry(1)   , literal_entry(2)   , literal_entry(3)   ,
	literal_entry(4)   , literal_entry(5)   , literal_entry(6)   , literal_entry(7)   ,
	literal_entry(8)   , literal_entry(9)   , literal_entry(10)  , literal_entry(11)  ,
	literal_entry(12)  , literal_entry(13)  , literal_entry(14)  , literal_entry(15)  ,
	literal_entry(16)  , literal_entry(17)  , literal_entry(18)  , literal_entry(19)  ,
	literal_entry(20)  , literal_entry(21)  , literal_entry(22)  , literal_entry(23)  ,
	literal_entry(24)  , literal_entry(25)  , literal_entry(26)  , literal_entry(27)  ,
	literal_entry(28)  , literal_entry(29)  , literal_entry(30)  , literal_entry(31)  ,
	literal_entry(32)  , literal_entry(33)  , literal_entry(34)  , literal_entry(35)  ,
	literal_entry(36)  , literal_entry(37)  , literal_entry(38)  , literal_entry(39)  ,
	literal_entry(40)  , literal_entry(41)  , literal_entry(42)  , literal_entry(43)  ,
	literal_entry(44)  , literal_entry(45)  , literal_entry(46)  , literal_entry(47)  ,
	literal_entry(48)  , literal_entry(49)  , literal_entry(50)  , literal_entry(51)  ,
	literal_entry(52)  , literal_entry(53)  , literal_entry(54)  , literal_entry(55)  ,
	literal_entry(56)  , literal_entry(57)  , literal_entry(58)  , literal_entry(59)  ,
	literal_entry(60)  , literal_entry(61)  , literal_entry(62)  , literal_entry(63)  ,
	literal_entry(64)  , literal_entry(65)  , literal_entry(66)  , literal_entry(67)  ,
	literal_entry(68)  , literal_entry(69)  , literal_entry(70)  , literal_entry(71)  ,
	literal_entry(72)  , literal_entry(73)  , literal_entry(74)  , literal_entry(75)  ,
	literal_entry(76)  , literal_entry(77)  , literal_entry(78)  , literal_entry(79)  ,
	literal_entry(80)  , literal_entry(81)  , literal_entry(82)  , literal_entry(83)  ,
	literal_entry(84)  , literal_entry(85)  , literal_entry(86)  , literal_entry(87)  ,
	literal_entry(88)  , literal_entry(89)  , literal_entry(90)  , literal_entry(91)  ,
	literal_entry(92)  , literal_entry(93)  , literal_entry(94)  , literal_entry(95)  ,
	literal_entry(96)  , literal_entry(97)  , literal_entry(98)  , literal_entry(99)  ,
	literal_entry(100) , literal_entry(101) , literal_entry(102) , literal_entry(103) ,
	literal_entry(104) , literal_entry(105) , literal_entry(106) , literal_entry(107) ,
	literal_entry(108) , literal_entry(109) , literal_entry(110) , literal_entry(111) ,
	literal_entry(112) , literal_entry(113) , literal_entry(114) , literal_entry(115) ,
	literal_entry(116) , literal_entry(117) , literal_entry(118) , literal_entry(119) ,
	literal_entry(120) , literal_entry(121) , literal_entry(122) , literal_entry(123) ,
	literal_entry(124) , literal_entry(125) , literal_entry(126) , literal_entry(127) ,
	literal_entry(128) , literal_entry(129) , literal_entry(130) , literal_entry(131) ,
	literal_entry(132) , literal_entry(133) , literal_entry(134) , literal_entry(135) ,
	literal_entry(136) , literal_entry(137) , literal_entry(138) , literal_entry(139) ,
	literal_entry(140) , literal_entry(141) , literal_entry(142) , literal_entry(143) ,
	literal_entry(144) , literal_entry(145) , literal_entry(146) , literal_entry(147) ,
	literal_entry(148) , literal_entry(149) , literal_entry(150) , literal_entry(151) ,
	literal_entry(152) , literal_entry(153) , literal_entry(154) , literal_entry(155) ,
	literal_entry(156) , literal_entry(157) , literal_entry(158) , literal_entry(159) ,
	literal_entry(160) , literal_entry(161) , literal_entry(162) , literal_entry(163) ,
	literal_entry(164) , literal_entry(165) , literal_entry(166) , literal_entry(167) ,
	literal_entry(168) , literal_entry(169) , literal_entry(170) , literal_entry(171) ,
	literal_entry(172) , literal_entry(173) , literal_entry(174) , literal_entry(175) ,
	literal_entry(176) , literal_entry(177) , literal_entry(178) , literal_entry(179) ,
	literal_entry(180) , literal_entry(181) , literal_entry(182) , literal_entry(183) ,
	literal_entry(184) , literal_entry(185) , literal_entry(186) , literal_entry(187) ,
	literal_entry(188) , literal_entry(189) , literal_entry(190) , literal_entry(191) ,
	literal_entry(192) , literal_entry(193) , literal_entry(194) , literal_entry(195) ,
	literal_entry(196) , literal_entry(197) , literal_entry(198) , literal_entry(199) ,
	literal_entry(200) , literal_entry(201) , literal_entry(202) , literal_entry(203) ,
	literal_entry(204) , literal_entry(205) , literal_entry(206) , literal_entry(207) ,
	literal_entry(208) , literal_entry(209) , literal_entry(210) , literal_entry(211) ,
	literal_entry(212) , literal_entry(213) , literal_entry(214) , literal_entry(215) ,
	literal_entry(216) , literal_entry(217) , literal_entry(218) , literal_entry(219) ,
	literal_entry(220) , literal_entry(221) , literal_entry(222) , literal_entry(223) ,
	literal_entry(224) , literal_entry(225) , literal_entry(226) , literal_entry(227) ,
	literal_entry(228) , literal_entry(229) , literal_entry(230) , literal_entry(231) ,
	literal_entry(232) , literal_entry(233) , literal_entry(234) , literal_entry(235) ,
	literal_entry(236) , literal_entry(237) , literal_entry(238) , literal_entry(239) ,
	literal_entry(240) , literal_entry(241) , literal_entry(242) , literal_entry(243) ,
	literal_entry(244) , literal_entry(245) , literal_entry(246) , literal_entry(247) ,
	literal_entry(248) , literal_entry(249) , literal_entry(250) , literal_entry(251) ,
	literal_entry(252) , literal_entry(253) , literal_entry(254) , literal_entry(255) ,



	/* End of block  */
	length_entry(HUFFDEC_END_OF_BLOCK_LENGTH, 0),

	/* Lengths  */
	length_entry(3  , 0) , length_entry(4  , 0) , length_entry(5  , 0) , length_entry(6  , 0),
	length_entry(7  , 0) , length_entry(8  , 0) , length_entry(9  , 0) , length_entry(10 , 0),
	length_entry(11 , 1) , length_entry(13 , 1) , length_entry(15 , 1) , length_entry(17 , 1),
	length_entry(19 , 2) , length_entry(23 , 2) , length_entry(27 , 2) , length_entry(31 , 2),
	length_entry(35 , 3) , length_entry(43 , 3) , length_entry(51 , 3) , length_entry(59 , 3),
	length_entry(67 , 4) , length_entry(83 , 4) , length_entry(99 , 4) , length_entry(115, 4),
	length_entry(131, 5) , length_entry(163, 5) , length_entry(195, 5) , length_entry(227, 5),
	length_entry(258, 0) , length_entry(258, 0) , length_entry(258, 0) ,

};


constexpr size_t HUFFDEC_EXTRA_OFFSET_BITS_SHIFT = 16;
constexpr u32 HUFFDEC_OFFSET_BASE_MASK = (1 << HUFFDEC_EXTRA_OFFSET_BITS_SHIFT) - 1;

constexpr u32 offset_entry(u32 offset_base, u32 num_extra_bits) {
    return offset_base | (num_extra_bits << HUFFDEC_EXTRA_OFFSET_BITS_SHIFT);
}

/* The decode result for each offset symbol.  This is the offset base and the
 * number of extra offset bits.  */
static constexpr u32 offset_decode_results[DEFLATE_NUM_OFFSET_SYMS] = {
    offset_entry(1     , 0)  , offset_entry(2     , 0)  , offset_entry(3     , 0)  , offset_entry(4     , 0)  ,
    offset_entry(5     , 1)  , offset_entry(7     , 1)  , offset_entry(9     , 2)  , offset_entry(13    , 2) ,
    offset_entry(17    , 3)  , offset_entry(25    , 3)  , offset_entry(33    , 4)  , offset_entry(49    , 4)  ,
    offset_entry(65    , 5)  , offset_entry(97    , 5)  , offset_entry(129   , 6)  , offset_entry(193   , 6)  ,
    offset_entry(257   , 7)  , offset_entry(385   , 7)  , offset_entry(513   , 8)  , offset_entry(769   , 8)  ,
    offset_entry(1025  , 9)  , offset_entry(1537  , 9)  , offset_entry(2049  , 10) , offset_entry(3073  , 10) ,
    offset_entry(4097  , 11) , offset_entry(6145  , 11) , offset_entry(8193  , 12) , offset_entry(12289 , 12) ,
    offset_entry(16385 , 13) , offset_entry(24577 , 13) , offset_entry(32769 , 14) , offset_entry(49153 , 14) ,
};

/* Construct a decode table entry from a decode result and codeword length.  */
static forceinline u32
make_decode_table_entry(u32 result, u32 length)
{
	return (result << HUFFDEC_RESULT_SHIFT) | length;
}

/*
 * Build a table for fast decoding of symbols from a Huffman code.  As input,
 * this function takes the codeword length of each symbol which may be used in
 * the code.  As output, it produces a decode table for the canonical Huffman
 * code described by the codeword lengths.  The decode table is built with the
 * assumption that it will be indexed with "bit-reversed" codewords, where the
 * low-order bit is the first bit of the codeword.  This format is used for all
 * Huffman codes in DEFLATE.
 *
 * @decode_table
 *	The array in which the decode table will be generated.  This array must
 *	have sufficient length; see the definition of the ENOUGH numbers.
 * @lens
 *	An array which provides, for each symbol, the length of the
 *	corresponding codeword in bits, or 0 if the symbol is unused.  This may
 *	alias @decode_table, since nothing is written to @decode_table until all
 *	@lens have been consumed.  All codeword lengths are assumed to be <=
 *	@max_codeword_len but are otherwise considered untrusted.  If they do
 *	not form a valid Huffman code, then the decode table is not built and
 *	%false is returned.
 * @num_syms
 *	The number of symbols in the code, including all unused symbols.
 * @decode_results
 *	An array which provides, for each symbol, the actual value to store into
 *	the decode table.  This value will be directly produced as the result of
 *	decoding that symbol, thereby moving the indirection out of the decode
 *	loop and into the table initialization.
 * @table_bits
 *	The log base-2 of the number of main table entries to use.
 * @max_codeword_len
 *	The maximum allowed codeword length for this Huffman code.
 * @working_space
 *	A temporary array of length '2 * (@max_codeword_len + 1) + @num_syms'.
 *
 * Returns %true if successful; %false if the codeword lengths do not form a
 * valid Huffman code.
 */
static bool
build_decode_table(u32 decode_table[],
		   const len_t lens[],
		   const unsigned num_syms,
		   const u32 decode_results[],
		   const unsigned table_bits,
		   const unsigned max_codeword_len,
		   u16 working_space[])
{
	/* Count how many symbols have each codeword length, including 0.  */
        u16 * const len_counts = &working_space[0];
	for (unsigned len = 0; len <= max_codeword_len; len++)
		len_counts[len] = 0;
	for (unsigned sym = 0; sym < num_syms; sym++)
		len_counts[lens[sym]]++;

	/* Sort the symbols primarily by increasing codeword length and
	 * secondarily by increasing symbol value.  */

	/* Initialize 'offsets' so that offsets[len] is the number of codewords
	 * shorter than 'len' bits, including length 0.  */
        u16 * const offsets = &working_space[1 * (max_codeword_len + 1)];
	offsets[0] = 0;
	for (unsigned len = 0; len < max_codeword_len; len++)
		offsets[len + 1] = offsets[len] + len_counts[len];

	/* Use the 'offsets' array to sort the symbols.  */
        u16 * const sorted_syms = &working_space[2 * (max_codeword_len + 1)];
	for (unsigned sym = 0; sym < num_syms; sym++)
		sorted_syms[offsets[lens[sym]]++] = sym;

	/* It is already guaranteed that all lengths are <= max_codeword_len,
	 * but it cannot be assumed they form a complete prefix code.  A
	 * codeword of length n should require a proportion of the codespace
	 * equaling (1/2)^n.  The code is complete if and only if, by this
	 * measure, the codespace is exactly filled by the lengths.  */
	s32 remainder = 1;
	for (unsigned len = 1; len <= max_codeword_len; len++) {
		remainder <<= 1;
		remainder -= len_counts[len];
		if (unlikely(remainder < 0)) {
			/* The lengths overflow the codespace; that is, the code
			 * is over-subscribed.  */
			return false;
		}
	}

	if (unlikely(remainder != 0)) {
		/* The lengths do not fill the codespace; that is, they form an
		 * incomplete code.  */

		/* Initialize the table entries to default values.  When
		 * decompressing a well-formed stream, these default values will
		 * never be used.  But since a malformed stream might contain
		 * any bits at all, these entries need to be set anyway.  */
		u32 entry = make_decode_table_entry(decode_results[0], 1);
		for (unsigned sym = 0; sym < (1U << table_bits); sym++)
			decode_table[sym] = entry;

		/* A completely empty code is permitted.  */
		if (remainder == s32(1U << max_codeword_len))
			return true;

		/* The code is nonempty and incomplete.  Proceed only if there
		 * is a single used symbol and its codeword has length 1.  The
		 * DEFLATE RFC is somewhat unclear regarding this case.  What
		 * zlib's decompressor does is permit this case for
		 * literal/length and offset codes and assume the codeword is 0
		 * rather than 1.  We do the same except we allow this case for
		 * precodes too.  */
		if (remainder != s32(1U << (max_codeword_len - 1)) ||
		    len_counts[1] != 1)
			return false;
	}

	/* Generate the decode table entries.  Since we process codewords from
	 * shortest to longest, the main portion of the decode table is filled
	 * first; then the subtables are filled.  Note that it's already been
	 * verified that the code is nonempty and not over-subscribed.  */

	/* Start with the smallest codeword length and the smallest-valued
	 * symbol which has that codeword length.  */

	unsigned codeword_len = 1;
	while (len_counts[codeword_len] == 0)
		codeword_len++;

        unsigned codeword_reversed = 0;
	unsigned cur_codeword_prefix = -1;
	unsigned cur_table_start = 0;
	unsigned cur_table_bits = table_bits;
	unsigned num_dropped_bits = 0;
        unsigned sym_idx = offsets[0];
	const unsigned table_mask = (1U << table_bits) - 1;


	for (;;) {  /* For each used symbol and its codeword...  */
		/* Get the next symbol.  */
		unsigned sym = sorted_syms[sym_idx];

		/* Start a new subtable if the codeword is long enough to
		 * require a subtable, *and* the first 'table_bits' bits of the
		 * codeword don't match the prefix for the previous subtable if
		 * any.  */
		if (codeword_len > table_bits &&
		    (codeword_reversed & table_mask) != cur_codeword_prefix) {
			cur_codeword_prefix = (codeword_reversed & table_mask);

			cur_table_start += 1U << cur_table_bits;

			/* Calculate the subtable length.  If the codeword
			 * length exceeds 'table_bits' by n, the subtable needs
			 * at least 2**n entries.  But it may need more; if
			 * there are fewer than 2**n codewords of length
			 * 'table_bits + n' remaining, then n will need to be
			 * incremented to bring in longer codewords until the
			 * subtable can be filled completely.  Note that it
			 * always will, eventually, be possible to fill the
			 * subtable, since the only case where we may have an
			 * incomplete code is a single codeword of length 1,
			 * and that never requires any subtables.  */
			cur_table_bits = codeword_len - table_bits;
			remainder = (s32)1 << cur_table_bits;
			for (;;) {
				remainder -= len_counts[table_bits +
							cur_table_bits];
				if (remainder <= 0)
					break;
				cur_table_bits++;
				remainder <<= 1;
			}

			/* Create the entry that points from the main table to
			 * the subtable.  This entry contains the index of the
			 * start of the subtable and the number of bits with
			 * which the subtable is indexed (the log base 2 of the
			 * number of entries it contains).  */
			decode_table[cur_codeword_prefix] =
				HUFFDEC_SUBTABLE_POINTER |
				make_decode_table_entry(cur_table_start,
							cur_table_bits);

			/* Now that we're filling a subtable, we need to drop
			 * the first 'table_bits' bits of the codewords.  */
			num_dropped_bits = table_bits;
		}

		/* Create the decode table entry, which packs the decode result
		 * and the codeword length (minus 'table_bits' for subtables)
		 * together.  */
		u32 entry = make_decode_table_entry(decode_results[sym],
						codeword_len - num_dropped_bits);

		/* Fill in as many copies of the decode table entry as are
		 * needed.  The number of entries to fill is a power of 2 and
		 * depends on the codeword length; it could be as few as 1 or as
		 * large as half the size of the table.  Since the codewords are
		 * bit-reversed, the indices to fill are those with the codeword
		 * in its low bits; it's the high bits that vary.  */
		const unsigned end = cur_table_start + (1U << cur_table_bits);
		const unsigned increment = 1U << (codeword_len - num_dropped_bits);
                for(unsigned i = cur_table_start + (codeword_reversed >> num_dropped_bits) ;
                    i < end ;
                    i += increment)
                    decode_table[i] = entry;

		/* Advance to the next codeword by incrementing it.  But since
		 * our codewords are bit-reversed, we must manipulate the bits
		 * ourselves rather than simply adding 1.  */
		unsigned bit = 1U << (codeword_len - 1);
		while (codeword_reversed & bit)
			bit >>= 1;
		codeword_reversed &= bit - 1;
		codeword_reversed |= bit;

		/* Advance to the next symbol.  This will either increase the
		 * codeword length, or keep the same codeword length but
		 * increase the symbol value.  Note: since we are using
		 * bit-reversed codewords, we don't need to explicitly append
		 * zeroes to the codeword when the codeword length increases. */
		if (++sym_idx == num_syms)
			return true;
		len_counts[codeword_len]--;
		while (len_counts[codeword_len] == 0)
			codeword_len++;
	}
}




/* Build the decode table for the precode.  */
static bool
build_precode_decode_table(struct libdeflate_decompressor *d)
{
	/* When you change TABLEBITS, you must change ENOUGH, and vice versa! */
	STATIC_ASSERT(PRECODE_TABLEBITS == 7 && PRECODE_ENOUGH == 128);

	return table_builder::build_decode_table(d->u.l.precode_decode_table,
				  d->u.precode_lens,
				  DEFLATE_NUM_PRECODE_SYMS,
				  precode_decode_results,
				  PRECODE_TABLEBITS,
				  DEFLATE_MAX_PRE_CODEWORD_LEN,
				  d->working_space);
}

/* Build the decode table for the literal/length code.  */
static bool
build_litlen_decode_table(struct libdeflate_decompressor *d,
			  unsigned num_litlen_syms, unsigned num_offset_syms)
{
	/* When you change TABLEBITS, you must change ENOUGH, and vice versa! */
	STATIC_ASSERT(LITLEN_TABLEBITS == 10 && LITLEN_ENOUGH == 1334);

	return build_decode_table(d->u.litlen_decode_table,
				  d->u.l.lens,
				  num_litlen_syms,
				  litlen_decode_results,
				  LITLEN_TABLEBITS,
				  DEFLATE_MAX_LITLEN_CODEWORD_LEN,
				  d->working_space);
}

/* Build the decode table for the offset code.  */
static bool
build_offset_decode_table(struct libdeflate_decompressor *d,
			  unsigned num_litlen_syms, unsigned num_offset_syms)
{
	/* When you change TABLEBITS, you must change ENOUGH, and vice versa! */
	STATIC_ASSERT(OFFSET_TABLEBITS == 8 && OFFSET_ENOUGH == 402);

	return build_decode_table(d->offset_decode_table,
				  d->u.l.lens + num_litlen_syms,
				  num_offset_syms,
				  offset_decode_results,
				  OFFSET_TABLEBITS,
				  DEFLATE_MAX_OFFSET_CODEWORD_LEN,
				  d->working_space);
}

} /* namespace table_builder */

using table_builder::build_precode_decode_table;
using table_builder::build_offset_decode_table;
using table_builder::build_litlen_decode_table;
using table_builder::HUFFDEC_LENGTH_MASK;
using table_builder::HUFFDEC_RESULT_SHIFT;
using table_builder::HUFFDEC_SUBTABLE_POINTER;
using table_builder::HUFFDEC_LITERAL;
using table_builder::HUFFDEC_LENGTH_BASE_SHIFT;
using table_builder::HUFFDEC_EXTRA_LENGTH_BITS_MASK;
using table_builder::HUFFDEC_END_OF_BLOCK_LENGTH;
using table_builder::HUFFDEC_EXTRA_OFFSET_BITS_SHIFT;
using table_builder::HUFFDEC_OFFSET_BASE_MASK;

static forceinline machine_word_t
repeat_byte(byte b)
{
	machine_word_t v = static_cast<machine_word_t>(b);

	STATIC_ASSERT(WORDBITS == 32 || WORDBITS == 64);

	v |= v << 8;
	v |= v << 16;
	v |= v << ((WORDBITS == 64) ? 32 : 0);
	return v;
}

static forceinline void
copy_word_unaligned(const void *src, void *dst)
{
	store_word_unaligned(load_word_unaligned(src), dst);
}

/*****************************************************************************
 *                         Main decompression routine
 *****************************************************************************/

bool prepare_dynamic(struct libdeflate_decompressor * restrict d,
                                              InputStream& in_stream) {


    /* The order in which precode lengths are stored.  */
    static constexpr u8 deflate_precode_lens_permutation[DEFLATE_NUM_PRECODE_SYMS] = {
            16, 17, 18, 0, 8, 7, 9, 6, 10, 5, 11, 4, 12, 3, 13, 2, 14, 1, 15
    };

    /* Read the codeword length counts.  */
    unsigned num_litlen_syms = in_stream.pop_bits(5) + 257;
    unsigned num_offset_syms = in_stream.pop_bits(5) + 1;
    const unsigned num_explicit_precode_lens = in_stream.pop_bits(4) + 4;

    /* Read the precode codeword lengths.  */
    in_stream.ensure_bits<DEFLATE_NUM_PRECODE_SYMS * 3>();

    for (unsigned i = 0; i < num_explicit_precode_lens; i++)
            d->u.precode_lens[deflate_precode_lens_permutation[i]] = in_stream.pop_bits(3);

    for (unsigned i = num_explicit_precode_lens; i < DEFLATE_NUM_PRECODE_SYMS; i++)
            d->u.precode_lens[deflate_precode_lens_permutation[i]] = 0;

    /* Build the decode table for the precode.  */
    if (!build_precode_decode_table(d))
        return false;

    /* Expand the literal/length and offset codeword lengths.  */
    for (unsigned i = 0; i < num_litlen_syms + num_offset_syms; ) {
            in_stream.ensure_bits<DEFLATE_MAX_PRE_CODEWORD_LEN + 7>();

            /* (The code below assumes that the precode decode table
             * does not have any subtables.)  */
            //static_assert(PRECODE_TABLEBITS == DEFLATE_MAX_PRE_CODEWORD_LEN);

            /* Read the next precode symbol.  */
            const u32 entry = d->u.l.precode_decode_table[in_stream.bits(DEFLATE_MAX_PRE_CODEWORD_LEN)];
            in_stream.remove_bits(entry & HUFFDEC_LENGTH_MASK);
            const unsigned presym = entry >> HUFFDEC_RESULT_SHIFT;

            if (presym < 16) {
                    /* Explicit codeword length  */
                    d->u.l.lens[i++] = presym;
                    continue;
            }

            /* Run-length encoded codeword lengths  */

            /* Note: we don't need verify that the repeat count
             * doesn't overflow the number of elements, since we
             * have enough extra spaces to allow for the worst-case
             * overflow (138 zeroes when only 1 length was
             * remaining).
             *
             * In the case of the small repeat counts (presyms 16
             * and 17), it is fastest to always write the maximum
             * number of entries.  That gets rid of branches that
             * would otherwise be required.
             *
             * It is not just because of the numerical order that
             * our checks go in the order 'presym < 16', 'presym ==
             * 16', and 'presym == 17'.  For typical data this is
             * ordered from most frequent to least frequent case.
             */
            if (presym == 16) {
                    /* Repeat the previous length 3 - 6 times  */
                    if (!(i != 0))
                    {
                        PRINT_DEBUG("fail at (i!=0)\n");
                        return false;
                    }
                    const u8 rep_val = d->u.l.lens[i - 1];
                    const unsigned rep_count = 3 + in_stream.pop_bits(2);
                    d->u.l.lens[i + 0] = rep_val;
                    d->u.l.lens[i + 1] = rep_val;
                    d->u.l.lens[i + 2] = rep_val;
                    d->u.l.lens[i + 3] = rep_val;
                    d->u.l.lens[i + 4] = rep_val;
                    d->u.l.lens[i + 5] = rep_val;
                    i += rep_count;
            } else if (presym == 17) {
                    /* Repeat zero 3 - 10 times  */
                    const unsigned rep_count = 3 + in_stream.pop_bits(3);
                    d->u.l.lens[i + 0] = 0;
                    d->u.l.lens[i + 1] = 0;
                    d->u.l.lens[i + 2] = 0;
                    d->u.l.lens[i + 3] = 0;
                    d->u.l.lens[i + 4] = 0;
                    d->u.l.lens[i + 5] = 0;
                    d->u.l.lens[i + 6] = 0;
                    d->u.l.lens[i + 7] = 0;
                    d->u.l.lens[i + 8] = 0;
                    d->u.l.lens[i + 9] = 0;
                    i += rep_count;
            } else {
                    /* Repeat zero 11 - 138 times  */
                    const unsigned rep_count = 11 + in_stream.pop_bits(7);
                    memset(&d->u.l.lens[i], 0,
                           rep_count * sizeof(d->u.l.lens[i]));
                    i += rep_count;
            }
    }

    if (!build_offset_decode_table(d, num_litlen_syms, num_offset_syms))
    {
        PRINT_DEBUG("fail at build_offset_decode_table(d, num_litlen_syms, num_offset_syms)\n");
        return false;
    }
    if (!build_litlen_decode_table(d, num_litlen_syms, num_offset_syms))
    {
        PRINT_DEBUG("fail at build_litlen_decode_table(d, num_litlen_syms, num_offset_syms)\n");
        return false;
    }

    return true;
}


bool prepare_static(struct libdeflate_decompressor * restrict d) {
    /* Static Huffman block: set the static Huffman codeword
     * lengths.  Then the remainder is the same as decompressing a
     * dynamic Huffman block.  */
    for (unsigned i = 0; i < 144; i++)
            d->u.l.lens[i] = 8;
    for (unsigned i = 144; i < 256; i++)
            d->u.l.lens[i] = 9;
    for (unsigned i = 256; i < 280; i++)
            d->u.l.lens[i] = 7;
    for (unsigned i = 280; i < DEFLATE_NUM_LITLEN_SYMS; i++)
            d->u.l.lens[i] = 8;
    for (unsigned i = DEFLATE_NUM_LITLEN_SYMS; i < DEFLATE_NUM_LITLEN_SYMS + DEFLATE_NUM_OFFSET_SYMS; i++)
            d->u.l.lens[i] = 5;

    if (!build_offset_decode_table(d, DEFLATE_NUM_LITLEN_SYMS, DEFLATE_NUM_OFFSET_SYMS))
    {
        PRINT_DEBUG("fail at build_offset_decode_table, static case\n");
        return false;
    }
    if (!build_litlen_decode_table(d, DEFLATE_NUM_LITLEN_SYMS, DEFLATE_NUM_OFFSET_SYMS))
    {
        PRINT_DEBUG("fail at build_litlen_decode_table, static case \n");
        return false;
    }

    return true;
}

#define output_buffer_bits 22 // FIXME: constructor parameter

/**
 * @brief A window of the size of one decoded shard (some deflate blocks) plus it's 32K context
 */
class DeflateWindow {
public:
    DeflateWindow() :
        buffer(new byte[1 << output_buffer_bits]),
        buffer_end(buffer + (1 << output_buffer_bits))
    {
        clear();
    }

    ~DeflateWindow()    {
        delete[] buffer;
    }

    void clear() {
        next = buffer;
    }

    unsigned size() const
    { return next - buffer; }

    unsigned available() const
    { return buffer_end - next; }

    void push(byte c) {
        assert(available() >= 1);
        *next++ = c;
    }

    /* return true if it's a reasonable offset, otherwise false */
    void copy_match(unsigned length, unsigned offset) {
        /* The match source must not begin before the beginning of the
         * output buffer.  */
        assert(offset <= size());
        assert(available() >= length);
        assert(offset > 0);

        if (length <= (3 * WORDBYTES) &&
            offset >= WORDBYTES &&
            length + (3 * WORDBYTES) <= buffer_end - next)
        {
            /* Fast case: short length, no overlaps if we copy one
             * word at a time, and we aren't getting too close to
             * the end of the output array.  */
            copy_word_unaligned(next - offset + (0 * WORDBYTES),
                                next + (0 * WORDBYTES));
            copy_word_unaligned(next - offset + (1 * WORDBYTES),
                                next + (1 * WORDBYTES));
            copy_word_unaligned(next - offset + (2 * WORDBYTES),
                                next + (2 * WORDBYTES));
        } else {
            const byte *src = next - offset;
            byte *dst = next;
            const  byte* const dst_end = dst + length;

            if (likely(buffer_end - dst_end >= WORDBYTES - 1)) {
                if (offset >= WORDBYTES) {
                    copy_word_unaligned(src, dst);
                    src += WORDBYTES;
                    dst += WORDBYTES;
                    if (dst < dst_end) {
                        do {
                            copy_word_unaligned(src, dst);
                            src += WORDBYTES;
                            dst += WORDBYTES;
                        } while (dst < dst_end);
                    }
                } else if (offset == 1) {
                    machine_word_t v = repeat_byte(*(dst - 1));
                    do {
                        store_word_unaligned(v, dst);
                        src += WORDBYTES;
                        dst += WORDBYTES;
                    } while (dst < dst_end);
                } else {
                    *dst++ = *src++;
                    *dst++ = *src++;
                    do {
                        *dst++ = *src++;
                    } while (dst < dst_end);
                }
            } else {
                *dst++ = *src++;
                *dst++ = *src++;
                do {
                      *dst++ = *src++;
                } while (dst < dst_end);
            }
        }

        DEBUG_FIRST_BLOCK(fprintf(stderr,"match of length %d offset %d: ",length,offset);)
        DEBUG_FIRST_BLOCK( for (unsigned int i = 0; i < length; i++) fprintf(stderr,"%c",buffer[next+i-buffer]); fprintf(stderr,"\n");)

        next += length;
    }

    void copy(InputStream & in, unsigned length) {
        assert(available() >= length);
        in.copy(next, length);
        next += length;
    }

    /// Move the 32K context to the start of the buffer
    size_t flush(size_t window_size=1UL<<15) {
        assert(size() >= window_size);
        assert(buffer + window_size <= next - window_size); // src and dst aren't overlapping
        memcpy(buffer, next - window_size, window_size);
        size_t moved_by = (next - window_size) - buffer;

        // update next pointer
        next = buffer + window_size;

        return moved_by;
    }

protected:
    byte /* const (FIXME, Rayan: same as InputStream*/ *buffer; /// Allocated output buffer
    /*const*/ byte* /*const FIXME: Rayan, same as InputStream*/ buffer_end; /// Past the end pointer
    byte* next; /// Next byte to be written
};


/*
 * this is when the buffer can be copied to a target
 */
class FlushableDeflateWindow : public DeflateWindow {
    using Base = DeflateWindow;

public:
    FlushableDeflateWindow(byte* target, byte* target_end)
        : DeflateWindow(),
        target(target), target_start(target), target_end(target_end)
    {}

    size_t flush(size_t start=0, size_t window_size=1UL<<15) {
        assert(size() >= window_size);
        size_t evict_size = size() - window_size - start;
        assert(buffer + start + evict_size == next - window_size);
        assert(target + evict_size < target_end);

        memcpy(target, buffer + start, evict_size);
        target += evict_size;

        // Then move the context to the start
        return DeflateWindow::flush(window_size);
    }

    size_t get_evicted_length() {
        assert(target >= target_start);
        return size_t(target - target_start);
    }

protected:
    byte* target;
    const byte* target_start;
    const byte* target_end;
};

static constexpr char ascii2Dna[256] =
    {0, 0, 0, 0, 0, 0, 0, 0, 0, 0, 0, 0, 0, 0, 0, 0, 0, 0, 0, 0, 0, 0, 0, 0, 0, 0, 0, 0, 0, 0, 0, 0, 0, 0, 0, 0, 0, 0, 0,
     0, 0, 0, 0, 0, 0, 0, 0, 0, 0, 0, 0, 0, 0, 0, 0, 0, 0, 0, 0, 0, 0, 0, 0, 0, 0, 1, 0, 2, 0, 0, 0, 4, 0, 0, 0, 0, 0, 0,
     5, 0, 0, 0, 0, 0, 3, 0, 0, 0, 0, 0, 0, 0, 0, 0, 0, 0, 0, 1, 0, 2, 0, 0, 0, 4, 0, 0, 0, 0, 0, 0, 5, 0, 0, 0, 0, 0, 3,
     0, 0, 0, 0, 0, 0, 0, 0, 0, 0, 0, 0, 0, 0, 0, 0, 0, 0, 0, 0, 0, 0, 0, 0, 0, 0, 0, 0, 0, 0, 0, 0, 0, 0, 0, 0, 0, 0, 0,
     0, 0, 0, 0, 0, 0, 0, 0, 0, 0, 0, 0, 0, 0, 0, 0, 0, 0, 0, 0, 0, 0, 0, 0, 0, 0, 0, 0, 0, 0, 0, 0, 0, 0, 0, 0, 0, 0, 0,
     0, 0, 0, 0, 0, 0, 0, 0, 0, 0, 0, 0, 0, 0, 0, 0, 0, 0, 0, 0, 0, 0, 0, 0, 0, 0, 0, 0, 0, 0, 0, 0, 0, 0, 0, 0, 0, 0, 0,
     0, 0, 0, 0, 0, 0, 0, 0, 0, 0, 0, 0, 0, 0, 0, 0, 0, 0, 0, 0, 0, 0};

class InstrDeflateWindow : public FlushableDeflateWindow {
    using Base = FlushableDeflateWindow;

public:
    InstrDeflateWindow(byte* target, byte* target_end) :
        FlushableDeflateWindow(target, target_end),
        has_dummy_32k(true), output_to_target(true),
        fully_reconstructed(false),
        nb_back_refs_in_block(0), len_back_refs_in_block(0),
        buffer_counts(new uint32_t[1 << output_buffer_bits]),
        backref_origins(new uint16_t[1 << output_buffer_bits])
    {
        clear();

        for (int i = 0; i < (1<<15); i ++)
        {
            buffer[i] = '?';
            buffer_counts[i] = 0;
            backref_origins[i] = (1<<15) - i;
        }
        block_size=0;
    }

    void clear() {
        assert(has_dummy_32k);

        next = buffer+(1<<15);
        current_blk = next;

        for (int i = 0; i < (1<<15); i ++)
        {
            buffer_counts[i] = 0;
        }
    }

    // record into a dedicated buffer that store counts of back references
    void record_match(unsigned length, unsigned offset) {
        size_t start = size() - offset;
        for (unsigned int i = 0; i < length; i++) {
            buffer_counts[size()+i] = ++buffer_counts[start+i];
            backref_origins[size()+i] = backref_origins[start+i];
        }

        nb_back_refs_in_block++;
        len_back_refs_in_block += length;
    }

    bool check_match(unsigned length, unsigned offset) {
        //if (debug) fprintf(stderr,"want to copy match of length %d, offset %d (window size %d)\n",(int)length,(int)offset, size());
        /* The match source must not begin before the beginning of the
         * output buffer.  */
        if (offset > size() )
        {
            PRINT_DEBUG("fail, copy_match, offset %d (window size %d)\n",(int)offset, size());
            return false;
        }
        if (available() < length)
        {
            PRINT_DEBUG("fail, copy_match, length too large\n");
            return false;
        }
        if (offset ==0)
        {
            PRINT_DEBUG("fail, copy_match, offset 0\n");
            return false;
        }
        return true;
    }

    void push(byte c) {
        DEBUG_FIRST_BLOCK(if (c >' ' && c<'}') fprintf(stderr,"literal %c\n",c);)
        buffer_counts[size()] = 0;
        backref_origins[size()] = 0;
        Base::push(c);
        block_size++;
    }

    void copy_match(unsigned length, unsigned offset) {
        record_match(length, offset);
        Base::copy_match(length, offset);
        block_size += length;
    }

    void copy(InputStream & in, unsigned length) {
        size_t start = size();
        for(size_t i=start ; i < start + length ; i++) {
            buffer_counts[i]=0;
            backref_origins[i]=0;
        }
        Base::copy(in, length);
    }

    bool check_ascii() {
        unsigned start = has_dummy_32k ? (1<<15) : 0;
        unsigned dec_size = size() - start;
        if(dec_size < (5UL<<10)) { // 5K: Required decoded size to properly assess block synchronization
            return false;
        }

        unsigned ascii_found = 0;
        for(unsigned i = start ; i < size() ; i++) {
            unsigned char c = buffer[i];
            if(c > byte('~') || c < byte('\t')) {
                return false;
            }
        }

        return true; // If no literal were emitted in the first block
    }

    // currently unused, replaced by check_ascii()
    // make sure the buffer contains at least something that looks like fastq
    //
    // funny story: sometimes a bad buffer may contain many repetitions of the same ACTG letter
    // anyhow, this function could be vastly improved by penalizing non-ACTG chars
    bool check_buffer_fastq(bool previously_aligned, unsigned review_len=1<<15)
    {
        unsigned start = has_dummy_32k ? (1<<15) : 0;
        if (size() < review_len + start)
            return false; // block too small, nothing to do


        PRINT_DEBUG("potential good block, beginning fastq check, bounds %ld %ld\n",next-(1<<15) - buffer, size());
        // check the first 5K, mid 5K, last 5K
        unsigned check_size = 5000;
        unsigned long int pos[3] = { size() - review_len, size() - review_len/2, size() - check_size };
        for (auto start: pos)
        {
            unsigned dna_letter_count = 0;
            size_t letter_histogram[5] = {0,0,0,0,0}; // A T G C N
            for (unsigned  i = start ;i < start + check_size; i ++)
            {
                unsigned char c = buffer[i];
                if(c > '~') {
                    return false;
                }
                uint8_t code = ascii2Dna[c];
                if(code > 0) {
                    letter_histogram[code-1]++;
                    dna_letter_count++;
                }
            }

            bool ok = dna_letter_count > check_size/10;
            for(unsigned i =0 ; ok & (i < 4) ; i ++) { // Check A, T, G, & C counts (not N)
                ok &= letter_histogram[i] > 20;
            }

            if (!ok) /* some 10K block will have 20 A's,C's,T's,G's, but just not enough */
            {
                if (previously_aligned)
                {
                    fprintf(stderr,"bad block after we thought we had a good block. let's review it:\n");
                    fwrite(next - review_len, 1, review_len, stderr);
                }
                return false;
            }
        }
        return true;
    }

    // decide if the buffer contains all the fastq sequences with no ambiguities in them
    // initially was made to be applied to a context
    // but during my tests, is applied to whole block to print sequences
    void check_fully_reconstructed_sequences(synchronizer* stop, bool last_block, unsigned review_size=/*1<<15*/ 0 /* review everything*/)
    {
        if (size() < review_size)
        {
            fprintf(stderr,"not enough context to check context. should that happen?\n"); // i don't think so but worth checking
            exit(1);
            return;
        }

        // when this function is called, we're at the start of a new block, so let's determine where to start inspecting
        long int start_pos = 0;
        if (review_size > 0)
            start_pos = size() - review_size;
        else // review everything
            start_pos = has_dummy_32k ? 1UL<<15 : 0;

        // get_sequences_between_separators(); inlined
        std::vector<std::string> putative_sequences;
        std::string current_sequence = ""; current_sequence.reserve(256);
        unsigned current_sequence_pos = start_pos;
        for (long int i = start_pos; i < next-buffer; i ++)
        {
            bool after_current_block = i >= current_blk - buffer; // FIXME: sync parser such that this is always true
            if(stop != nullptr && last_block && after_current_block && stop->caught_up_first_seq(i - (current_blk - buffer)))
                 break; // We reached the first sequence decoded by the next thread

            unsigned char c = buffer[i];
            if (ascii2Dna[c] > 0)
                current_sequence += c;
            else
            {
                if ((c == '\r' || c == '\n' || c == '?')  //(buffer_counts[i] > 1000))  // actually not a good heursitic
                        && (current_sequence.size() > 30)) // heuristics here, assume reads at > 30 bp
                {
                    // Record the position of the first decoded sequence relative to the block start
                    // Note: this won't be used untill fully_reconstructed is turned on, so no risks of putting garbage here
                    if(after_current_block) // FIXME: sync parser such that is always true
                        first_seq_block_pos = current_sequence_pos - (current_blk - buffer);

                    putative_sequences.push_back(current_sequence);
                    // note this code may capture stretches of quality values too
                }
                current_sequence = "";
                current_sequence_pos = i+1;
            }
        }
        if (current_sequence.size() > 30)
            putative_sequences.push_back(current_sequence);

        // get_sequences_length_histogram(); inlined
        // first get maximum histogram length
        int max_histogram = 0;
        for (auto seq: putative_sequences)
            max_histogram = std::max(max_histogram,(int)(seq.size()));

        max_histogram++; // important, because we'll iterate and allocate array with numbers up to this bound

        if (max_histogram > 10000)
            fprintf(stderr,"warning: maximum putative read length %d, not supposed to happen if we have short reads", max_histogram);

        // init histogram
        std::vector<int> histogram(max_histogram);
        for (int i = 0; i < max_histogram; i++)
            histogram[i] = 0;

        // populate it
        for (auto seq: putative_sequences)
            histogram[seq.size()] += 1;

        // compute sum
        int nb_reads = 0;
        for (int i = 0; i < max_histogram; i++)
            nb_reads += histogram[i];

        // heuristic: check that all sequences are concentrated in a single value (assumes that all reads have same read length)
        // allows for beginning and end of block reads to be truncated, so - 1
        bool res = false;
        int readlen = 0;
        for (int len = 1; len < max_histogram; len++)
        {
            if (histogram[len] >= nb_reads - 2)
            {
                // heuristic: compute a lower bound on  number of reads in that context
                // assumes that fastq file size is at most 4x the size of sequences
                int min_nb_reads = (1<<15)/(4*len);
                if (nb_reads < min_nb_reads)
                    break;

                res = true;
                readlen = len;
            }
        }

<<<<<<< HEAD
#ifdef DEB
        pretty_print();
#endif
        fprintf(stderr,"check_fully_reconstructed status: total buffer size %d, ", (int)(next-buffer));
        if (res)
            fprintf(stderr,"fully reconstructed %d reads of length %d\n", nb_reads, readlen); // continuation of heuristic
        else
            fprintf(stderr,"incomplete, %d reads\n ", nb_reads);
=======
        //pretty_print();
        PRINT_DEBUG("check_fully_reconstructed status: total buffer size %d, ", (int)(next-buffer));
        if (res) {
            PRINT_DEBUG("fully reconstructed %d reads of length %d\n", nb_reads, readlen); // continuation of heuristic
        } else {
            PRINT_DEBUG("incomplete, %d reads\n ", nb_reads);
        }
        (void)readlen; // avoids a warning
>>>>>>> 39768c0d

        if (res == false)
        {
            for (int i = 0; i < max_histogram; i++)
            {
                if (histogram[i] > 0)
                    PRINT_DEBUG("histogram[%d]=%d ",i,histogram[i]);
            }
            PRINT_DEBUG("\n");
        }
        else
        { 
            for (auto seq: putative_sequences)
                printf("%s\n",seq.c_str());
        }
        fully_reconstructed |= res;

        DEBUG_FIRST_BLOCK(exit(1);)
    }


    // debug only
    unsigned dump(byte* const dst) {
        memcpy(dst, buffer, size());
        return size();
    }

    void pretty_print()
    {
       const char*  KNRM = "\x1B[0m";
      const char*  KRED = "\x1B[31m";
      const char*  KGRN = "\x1B[32m";
      const char*  KYEL = "\x1B[33m";/*
      const char*  KBLU = "\x1B[34m";
      const char*  KMAG = "\x1B[35m";
      const char*  KCYN = "\x1B[36m";
      const char*  KWHT = "\x1B[37m";*/
        fprintf(stderr, "%s about to print a window %s\n", KRED, KNRM);
        unsigned int length = size();
        for (unsigned int i = 0; i < length; i++)
        {
            char const *color;
            if (buffer_counts[i] < 10)
                color = KNRM;
            else
            {
                if (buffer_counts[i] < 100)
                   color = KGRN;
                else
                {
                    if (buffer_counts[i] < 1000)
                       color = KYEL;
                    else
                       color = KRED;
                }
            }
            if (buffer[i] == '\n')
                fprintf(stderr,"%s\\n%c%s",color,buffer[i],KNRM);
            else {
                if(backref_origins[i] > 0) { // Live reference to the unknown initial context window
                    assert(buffer[i]== byte('?'));

                    // Compute the monotone span of backreferences to the unknown primary window
                    uint16_t start = backref_origins[i]; // First offset
                    uint16_t end = start;
                    do { // Lookahead
                        i++;
                        end--;
                    } while(i < length && backref_origins[i] == end);
                    i--; // Backtrack to last correct position

                    if(start-end == 1) { // No monotone span found (singleton)
                        // It might be a repeated singleton backref (common)
                        unsigned count = 0;
                        do { // Lookahead
                            count++;
                            i++;
                        } while(i < length && backref_origins[i] == start);
                        i--; // Backtrack to last correct position

                        if(count > 1) {
                            fprintf(stderr,"%s[%dx%d]%s",color,start, count,KNRM);
                        } else {
                            fprintf(stderr,"%s[%d]%s",color,start ,KNRM);
                        }
                    } else {
                        fprintf(stderr,"%s[%d,%d]%s",color,start, start-end ,KNRM);
                    }
                } else {
                    fprintf(stderr,"%s%c%s",color,buffer[i],KNRM);
                }
            }
        }
    }

    /* called when the window is full.
     * note: not necessarily at the end of a block.
    * actually: in some version of the code, it Is at the end of the block*/
    void flush() {
        constexpr size_t window_size = 1UL<<15;
        fprintf(stderr,"flushing block!!\n");
        // update counts
        memcpy(buffer_counts, buffer_counts + size() - window_size, window_size*sizeof(uint32_t));
        memcpy(backref_origins, backref_origins + size() - window_size, window_size*sizeof(uint16_t));

        unsigned moved_by;
        if(false && output_to_target) {
            size_t start = has_dummy_32k ? 1UL<<15 : 0;
            moved_by = FlushableDeflateWindow::flush(start);
        } else {
           moved_by = DeflateWindow::flush(); // Only move the context to the begining
        }

        current_blk -= moved_by;

        has_dummy_32k = false;
    }

    void notify_end_block(bool is_final_block, InputStream& in_stream){
        PRINT_DEBUG("block size was %ld, bits left %ld, overrun_count %lu, nb backrefs %u, tot/avg backrefs len %u/%.1f\n",
                    block_size,
                    in_stream.bitsleft,
                    in_stream.overrun_count,
                    nb_back_refs_in_block,
                    len_back_refs_in_block,
                    1.0*len_back_refs_in_block/nb_back_refs_in_block);

        current_blk = next;
        nb_back_refs_in_block = 0;
        len_back_refs_in_block = 0;
<<<<<<< HEAD
        block_size = 0;
=======
        
        flush(); // force a flush at the beginning of each block so that buffer will contain exactly a block
>>>>>>> 39768c0d
    }

    byte* current_blk;
    unsigned first_seq_block_pos = ~0U; /// Position of the first sequence relative to the current block start

    bool has_dummy_32k; // flag whether the window contains the initial dummy 32k context
    bool output_to_target; // flag whether, during a flush, window content should be copied to target or discarded (when scanning the first 20 blocks)
    bool fully_reconstructed; // flag to say whether context is fully reconstructed (heuristic)

    // some block/back-references statistics
    unsigned block_size;
    unsigned nb_back_refs_in_block;
    unsigned len_back_refs_in_block;

    uint32_t /* const (FIXME, Rayan: same as InputStream*/ *buffer_counts; /// Allocated counts for keeping track of how many back references in the buffer
    // Offsets in the primary unknown context window
    // initially backref_origins[1<<15 - 1]=1, backref_origins[1<<15 - 2]=2, etc
    uint16_t* backref_origins;
};




bool do_uncompressed(InputStream& in_stream, InstrDeflateWindow& out) {
    /* Uncompressed block: copy 'len' bytes literally from the input
     * buffer to the output buffer.  */

    in_stream.align_input();

    if (!(in_stream.size() >= 4))
    {
        PRINT_DEBUG("bad block (trivially due to uncompressed check)\n");
        return false;
    }

    u16 len = in_stream.pop_u16();
    u16 nlen = in_stream.pop_u16();

    if (!(len == (u16)~nlen))
    {
        PRINT_DEBUG("bad block (trivially due to uncompressed check)\n");
        return false;
    }

    if (!(len <= in_stream.size()))
    {
        PRINT_DEBUG("bad block (trivially due to uncompressed check)\n");
        return false;
    }

    out.copy(in_stream, len);
    return true;
}

/* return true if block decompression went smoothly, false if not (probably due to corrupt data) */
bool do_block(struct libdeflate_decompressor * restrict d, InputStream& in_stream, InstrDeflateWindow& out, bool &is_final_block)
{
    /* Starting to read the next block.  */
    in_stream.ensure_bits<1 + 2 + 5 + 5 + 4>();

    if (in_stream.size() == 0) // Rayan: i've added that check but i doubt it's useful (actually.. maybe it is, if we have been unable to decompress any block..)
    {
        fprintf(stderr,"reached end of file\n");
        is_final_block = true;
        return false;
    }

    /* BFINAL: 1 bit  */
    is_final_block = in_stream.pop_bits(1);

    bool ret;
    /* BTYPE: 2 bits  */
    switch(in_stream.pop_bits(2)) {
    case DEFLATE_BLOCKTYPE_DYNAMIC_HUFFMAN:
        ret = prepare_dynamic(d, in_stream);
        if (!ret)
            return false;
        break;

    case DEFLATE_BLOCKTYPE_UNCOMPRESSED:
        ret = do_uncompressed(in_stream, out);
        if (!ret)
            return false;
        break;

    case DEFLATE_BLOCKTYPE_STATIC_HUFFMAN:
        ret = prepare_static(d);
        if (!ret)
            return false;
        break;

    default:
        return false;
    }

    /* Decompressing a Huffman block (either dynamic or static)  */
    DEBUG_FIRST_BLOCK(fprintf(stderr,"trying to decode huffman block\n");)

    /* The main DEFLATE decode loop  */
    for (;;) {
        /* Decode a litlen symbol.  */
        in_stream.ensure_bits<DEFLATE_MAX_LITLEN_CODEWORD_LEN>();
        //FIXME: entry should be const
        u32 entry = d->u.litlen_decode_table[in_stream.bits(LITLEN_TABLEBITS)];
        if (entry & HUFFDEC_SUBTABLE_POINTER) {
            /* Litlen subtable required (uncommon case)  */
            in_stream.remove_bits(LITLEN_TABLEBITS);
            entry = d->u.litlen_decode_table[
                    ((entry >> HUFFDEC_RESULT_SHIFT) & 0xFFFF) +
                    in_stream.bits(entry & HUFFDEC_LENGTH_MASK)];
        }
        in_stream.remove_bits(entry & HUFFDEC_LENGTH_MASK);
        //PRINT_DEBUG("in_stream position %x\n",in_stream.in_next);
        if (entry & HUFFDEC_LITERAL) {
            /* Literal  */
            if(unlikely(out.available() == 0))
            {
                if (out.has_dummy_32k) // if it's the first block, there is really no reason why buffer should already be full
                {
                    PRINT_DEBUG("first block is asking to flush already, probably bad\n");
                    return false;
                }
                PRINT_DEBUG("flushing now\n");
                out.flush();
            }

            if(unlikely(char(entry >> HUFFDEC_RESULT_SHIFT) > '~')) {
            {
                PRINT_DEBUG("fail, unprintable literal unexpected in fastq\n");
                return false;
            }

                return false;
            }
            out.push(byte(entry >> HUFFDEC_RESULT_SHIFT));
            continue;
        }

        /* Match or end-of-block  */
        entry >>= HUFFDEC_RESULT_SHIFT;
        in_stream.ensure_bits<in_stream.bitbuf_max_ensure>();

        /* Pop the extra length bits and add them to the length base to
         * produce the full length.  */
        const u32 length = (entry >> HUFFDEC_LENGTH_BASE_SHIFT) +
                 in_stream.pop_bits(entry & HUFFDEC_EXTRA_LENGTH_BITS_MASK);

        /* The match destination must not end after the end of the
         * output buffer.  For efficiency, combine this check with the
         * end-of-block check.  We're using 0 for the special
         * end-of-block length, so subtract 1 and it turn it into
         * SIZE_MAX.  */
        //static_assert(HUFFDEC_END_OF_BLOCK_LENGTH == 0);
        if (unlikely(length - 1 >= out.available())) {
                if (likely(length == HUFFDEC_END_OF_BLOCK_LENGTH))
                {
                    return true; // Block done
                } else {
                        out.flush();
                        assert(length <= out.available());
                }
        }
        assert(length > 0); // length == 0 => EOB case was handled

        // if we end up here, it means we're at a match

        /* Decode the match offset.  */
        entry = d->offset_decode_table[in_stream.bits(OFFSET_TABLEBITS)];
        if (entry & HUFFDEC_SUBTABLE_POINTER) {
                /* Offset subtable required (uncommon case)  */
                in_stream.remove_bits(OFFSET_TABLEBITS);
                entry = d->offset_decode_table[
                        ((entry >> HUFFDEC_RESULT_SHIFT) & 0xFFFF) +
                        in_stream.bits(entry & HUFFDEC_LENGTH_MASK)];
        }
        in_stream.remove_bits(entry & HUFFDEC_LENGTH_MASK);
        entry >>= HUFFDEC_RESULT_SHIFT;

        /* Pop the extra offset bits and add them to the offset base to
         * produce the full offset.  */
        const u32 offset = (entry & HUFFDEC_OFFSET_BASE_MASK) +
                 in_stream.pop_bits(entry >> HUFFDEC_EXTRA_OFFSET_BITS_SHIFT);


        /* Copy the match: 'length' bytes at 'out_next - offset' to
         * 'out_next'.  */
        if(!out.check_match(length, offset))
        {
            return false;
        }
        out.copy_match(length, offset);
    }

    out.notify_end_block(is_final_block, in_stream);
    return true;
}

/* if we need to stop 20 blocks after some point, and that point has been reached, setup a counter */
bool handle_until(size_t until, int &until_counter, size_t position)
{
    if (until_counter == -1 && position > until)
        until_counter = 20;
    if (until_counter > 0)
    {
        until_counter--;
        if (until_counter == 0)
        {
            fprintf(stderr,"stopping 20 blocks after specified position\n");
            return true;
        }

    }
    return false;
}

/* if we're doing random access:
 * - don't output to target the first 20 blocks for sure
 * - start outputting to target when we are sure that the buffer window contains fully resolved sequences
 */
void handle_skip(int &skip_counter,  InstrDeflateWindow &out_window)
{
    if (skip_counter > 0)
        skip_counter--;
    if (skip_counter == 0 && out_window.fully_reconstructed)
    {
        //out_window.flush(); // re-initialize the window with just a context and no other block data // TODO not sure if that should be placed here or outside if
        out_window.output_to_target = true; // the next block and so on will be output to "out"
    }
}

// Original API:

LIBDEFLATEAPI enum libdeflate_result
libdeflate_deflate_decompress(struct libdeflate_decompressor * restrict d,
			      const byte * restrict const in, size_t in_nbytes,
			      byte * restrict const out, size_t out_nbytes_avail,
			      size_t *actual_out_nbytes_ret,
                  synchronizer* stop,  // indicating where to stop
                  synchronizer* prev_sync, // for passing our first extracted sequence coordinate to the previous thread
                  size_t skip, size_t until)
{
    InputStream in_stream(in, in_nbytes);

    byte *out_next = out;
    byte * const out_end = out_next + out_nbytes_avail;
    InstrDeflateWindow out_window(out, out_end);
    InstrDeflateWindow backup_out(out, out_end);

    // blocks counter
    int failed_decomp_counter = 0;
    uint64_t decoded_blocks = 0;

    // handle skipping
    signed int until_counter = -1;
    int skip_counter = 0;

    fprintf(stderr, "Thread %lu started with a skip of %lu bytes\n", pthread_self(), skip);

    /* Skipping user-set amount of bytes, after the header of course */
    if (skip)
    {
        in_stream.in_next += skip; // TODO: will probably not be valid when input is a stream
        out_window.output_to_target = false;
        skip_counter = 0; //20; // skip 20 blocks before checking for valid fastq // FIXME
    }

    bool is_final_block = false, aligned = false;
    InputStream backup_in(in_stream);

    do {
        //PRINT_DEBUG("before block,             out window %x - %x\n", out_window.next, out_window.buffer_end);


        size_t block_inpos = in_stream.position();
        in_stream.ensure_bits<1>();
        bool went_fine = aligned || in_stream.bits(1) == 0;
        if(went_fine) went_fine = do_block(d, in_stream, out_window, is_final_block);
        if(unlikely(!aligned && went_fine)) {
            went_fine = out_window.size() > (1UL << 15) + (10UL << 10);
            if(went_fine) went_fine = out_window.check_ascii();
            //if(went_fine) went_fine = out_window.check_buffer_fastq(false);
            if(went_fine) {
                PRINT_DEBUG("First sync block at %d %d\n", in_stream.position(), in_stream.position_bits());
            }
        }

        if (likely(went_fine))
        {
            decoded_blocks++;
            aligned = true; // found a way to fully decompress a block, seems that we're good

            //fprintf(stderr,"block decompressed!\n");//, out_window.buffer);
            failed_decomp_counter = 0; // reset failed block counter

            long long position = in_stream.position();
            if (handle_until(until, until_counter, position))
                break;
            handle_skip(skip_counter, out_window);

            if(stop != nullptr && !is_final_block) {
                is_final_block |= stop->caught_up_block(block_inpos);
                if(is_final_block)
                    fprintf(stderr, "thread %lu stoped at %lu\n", pthread_self(), block_inpos);
            }

            if (skip_counter == 0 && out_window.fully_reconstructed == false)
            {
                out_window.check_fully_reconstructed_sequences(stop, is_final_block); // see if we have uncertainties in nucleotides
                if (out_window.fully_reconstructed) {
                    if(prev_sync != nullptr) {
                        fprintf(stderr, "Thread %lu found it's first sequence in block %lu at position %u\n",
                                pthread_self(), block_inpos, out_window.first_seq_block_pos);
                        prev_sync->signal_first_decoded_sequence(block_inpos, out_window.first_seq_block_pos);
                    }
                    fprintf(stderr,"successfully decoded reads at decoded block %ld\n",decoded_blocks);
                }
            } else  { //FIXME: we want all the sequences, right ?
                // yes, so for now, we will perform that check for ALL the windows, and it will also be responsible for printing the sequences to stdout
                out_window.check_fully_reconstructed_sequences(stop, is_final_block);
            }

            out_window.notify_end_block(is_final_block, in_stream);
        }
        else
        {
            if (unlikely(aligned))
            {
                fprintf(stderr,"unexpected error, bad block after we thought we had found a correct one\n");
                // we're not ready to support that case, as the buffer at this point contains something else than an empty context
                exit(1);
            }
            if (unlikely(failed_decomp_counter > 300000*8))
            {
                fprintf(stderr,"giving up, can't random-access this gzipped file even when bruteforcing next %d putative block positions\n", 300000*8);
                exit(1);
            }
            failed_decomp_counter++;
            PRINT_DEBUG("couldn't decompress that block, increasing fail count to %d\n",failed_decomp_counter);

            // Restore input stream one bit ahead of last try
            backup_in.ensure_bits<1>(); // to make sure there is at least one bit to pop
            backup_in.remove_bits(1);
            in_stream = backup_in;

            // Restore output window initial state (zero position and stats)
            out_window.clear();
            PRINT_DEBUG("restored after bad block\n");
        }
    } while((!aligned) || (aligned && !is_final_block));

    out_window.flush();

    *actual_out_nbytes_ret = out_window.get_evicted_length(); // tell how many bytes we actually output


    return LIBDEFLATE_SUCCESS;
}

LIBDEFLATEAPI struct libdeflate_decompressor *
libdeflate_alloc_decompressor(void)
{
	return new libdeflate_decompressor();
}

LIBDEFLATEAPI struct libdeflate_decompressor *
libdeflate_copy_decompressor(libdeflate_decompressor* d)
{
    return new libdeflate_decompressor(*d);
}

LIBDEFLATEAPI void
libdeflate_free_decompressor(struct libdeflate_decompressor *d)
{
	delete d;
}<|MERGE_RESOLUTION|>--- conflicted
+++ resolved
@@ -61,18 +61,11 @@
 #include "libdeflate.h"
 #include "synchronizer.hpp"
 
-<<<<<<< HEAD
 #ifdef DEB
 #define PRINT_DEBUG(...) {fprintf(stderr, __VA_ARGS__);}
 #else
 #define PRINT_DEBUG(...) {}
 #endif
-=======
-//#define PRINT_DEBUG(...) {}
-#define PRINT_DEBUG(...) {fprintf(stderr, __VA_ARGS__);}
-#define DEBUG_FIRST_BLOCK(x) {}
-//#define DEBUG_FIRST_BLOCK(x) {x}
->>>>>>> 39768c0d
 
 #ifdef FIRST_BLOCK
 #define DEBUG_FIRST_BLOCK(x) {x}
@@ -1480,25 +1473,16 @@
             }
         }
 
-<<<<<<< HEAD
+
 #ifdef DEB
-        pretty_print();
+        //pretty_print();
 #endif
-        fprintf(stderr,"check_fully_reconstructed status: total buffer size %d, ", (int)(next-buffer));
-        if (res)
-            fprintf(stderr,"fully reconstructed %d reads of length %d\n", nb_reads, readlen); // continuation of heuristic
-        else
-            fprintf(stderr,"incomplete, %d reads\n ", nb_reads);
-=======
-        //pretty_print();
         PRINT_DEBUG("check_fully_reconstructed status: total buffer size %d, ", (int)(next-buffer));
         if (res) {
             PRINT_DEBUG("fully reconstructed %d reads of length %d\n", nb_reads, readlen); // continuation of heuristic
         } else {
             PRINT_DEBUG("incomplete, %d reads\n ", nb_reads);
         }
-        (void)readlen; // avoids a warning
->>>>>>> 39768c0d
 
         if (res == false)
         {
@@ -1629,12 +1613,8 @@
         current_blk = next;
         nb_back_refs_in_block = 0;
         len_back_refs_in_block = 0;
-<<<<<<< HEAD
         block_size = 0;
-=======
-        
         flush(); // force a flush at the beginning of each block so that buffer will contain exactly a block
->>>>>>> 39768c0d
     }
 
     byte* current_blk;
