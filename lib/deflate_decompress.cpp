/*
 * deflate_decompress.c - a decompressor for DEFLATE
 *
 * Originally public domain; changes after 2016-09-07 are copyrighted.
 *
 * Copyright 2016 Eric Biggers
 *
 * Permission is hereby granted, free of charge, to any person
 * obtaining a copy of this software and associated documentation
 * files (the "Software"), to deal in the Software without
 * restriction, including without limitation the rights to use,
 * copy, modify, merge, publish, distribute, sublicense, and/or sell
 * copies of the Software, and to permit persons to whom the
 * Software is furnished to do so, subject to the following
 * conditions:
 *
 * The above copyright notice and this permission notice shall be
 * included in all copies or substantial portions of the Software.
 *
 * THE SOFTWARE IS PROVIDED "AS IS", WITHOUT WARRANTY OF ANY KIND,
 * EXPRESS OR IMPLIED, INCLUDING BUT NOT LIMITED TO THE WARRANTIES
 * OF MERCHANTABILITY, FITNESS FOR A PARTICULAR PURPOSE AND
 * NONINFRINGEMENT. IN NO EVENT SHALL THE AUTHORS OR COPYRIGHT
 * HOLDERS BE LIABLE FOR ANY CLAIM, DAMAGES OR OTHER LIABILITY,
 * WHETHER IN AN ACTION OF CONTRACT, TORT OR OTHERWISE, ARISING
 * FROM, OUT OF OR IN CONNECTION WITH THE SOFTWARE OR THE USE OR
 * OTHER DEALINGS IN THE SOFTWARE.
 *
 * ---------------------------------------------------------------------------
 *
 * This is a highly optimized DEFLATE decompressor.  When compiled with gcc on
 * x86_64, it decompresses data in about 52% of the time of zlib (48% if BMI2
 * instructions are available).  On other architectures it should still be
 * significantly faster than zlib, but the difference may be smaller.
 *
 * Why this is faster than zlib's implementation:
 *
 * - Word accesses rather than byte accesses when reading input
 * - Word accesses rather than byte accesses when copying matches
 * - Faster Huffman decoding combined with various DEFLATE-specific tricks
 * - Larger bitbuffer variable that doesn't need to be filled as often
 * - Other optimizations to remove unnecessary branches
 * - Only full-buffer decompression is supported, so the code doesn't need to
 *   support stopping and resuming decompression.
 * - On x86_64, compile a version of the decompression routine using BMI2
 *   instructions and use it automatically at runtime when supported.
 */

#include <stdlib.h>
#include <string.h>
#include <fstream>
#include <vector>
#include <string>

#include <stdexcept>
#include <pthread.h>

#include "deflate_constants.h"
#include "unaligned.h"

#include "libdeflate.h"
#include "synchronizer.hpp"

#ifdef DEB
#define PRINT_DEBUG(...) {fprintf(stderr, __VA_ARGS__);}
#else
#define PRINT_DEBUG(...) {}
#endif

#ifdef FIRST_BLOCK
#define DEBUG_FIRST_BLOCK(x) {x}
#else
#define DEBUG_FIRST_BLOCK(x) {}
#endif

/*
 * Each TABLEBITS number is the base-2 logarithm of the number of entries in the
 * main portion of the corresponding decode table.  Each number should be large
 * enough to ensure that for typical data, the vast majority of symbols can be
 * decoded by a direct lookup of the next TABLEBITS bits of compressed data.
 * However, this must be balanced against the fact that a larger table requires
 * more memory and requires more time to fill.
 *
 * Note: you cannot change a TABLEBITS number without also changing the
 * corresponding ENOUGH number!
 */
#define PRECODE_TABLEBITS	7
#define LITLEN_TABLEBITS	10
#define OFFSET_TABLEBITS	8

/*
 * Each ENOUGH number is the maximum number of decode table entries that may be
 * required for the corresponding Huffman code, including the main table and all
 * subtables.  Each number depends on three parameters:
 *
 *	(1) the maximum number of symbols in the code (DEFLATE_NUM_*_SYMBOLS)
 *	(2) the number of main table bits (the TABLEBITS numbers defined above)
 *	(3) the maximum allowed codeword length (DEFLATE_MAX_*_CODEWORD_LEN)
 *
 * The ENOUGH numbers were computed using the utility program 'enough' from
 * zlib.  This program enumerates all possible relevant Huffman codes to find
 * the worst-case usage of decode table entries.
 */
#define PRECODE_ENOUGH		128	/* enough 19 7 7	*/
#define LITLEN_ENOUGH		1334	/* enough 288 10 15	*/
#define OFFSET_ENOUGH		402	/* enough 32 8 15	*/

/*
 * Type for codeword lengths.
 */
typedef u8 len_t;

/*
 * The main DEFLATE decompressor structure.  Since this implementation only
 * supports full buffer decompression, this structure does not store the entire
 * decompression state, but rather only some arrays that are too large to
 * comfortably allocate on the stack.
 */
struct libdeflate_decompressor {

	/*
	 * The arrays aren't all needed at the same time.  'precode_lens' and
	 * 'precode_decode_table' are unneeded after 'lens' has been filled.
	 * Furthermore, 'lens' need not be retained after building the litlen
	 * and offset decode tables.  In fact, 'lens' can be in union with
	 * 'litlen_decode_table' provided that 'offset_decode_table' is separate
	 * and is built first.
	 */

	union {
		len_t precode_lens[DEFLATE_NUM_PRECODE_SYMS];

		struct {
			len_t lens[DEFLATE_NUM_LITLEN_SYMS +
				   DEFLATE_NUM_OFFSET_SYMS +
				   DEFLATE_MAX_LENS_OVERRUN];

			u32 precode_decode_table[PRECODE_ENOUGH];
		} l;

		u32 litlen_decode_table[LITLEN_ENOUGH];
	} u;

	u32 offset_decode_table[OFFSET_ENOUGH];

	u16 working_space[2 * (DEFLATE_MAX_CODEWORD_LEN + 1) +
			  DEFLATE_MAX_NUM_SYMS];
};

/*****************************************************************************
 *				Input bitstream                              *
 *****************************************************************************/

/*
 * The state of the "input bitstream" consists of the following variables:
 *
 *	- in_next: pointer to the next unread byte in the input buffer
 *
 *	- in_end: pointer just past the end of the input buffer
 *
 *	- bitbuf: a word-sized variable containing bits that have been read from
 *		  the input buffer.  The buffered bits are right-aligned
 *		  (they're the low-order bits).
 *
 *	- bitsleft: number of bits in 'bitbuf' that are valid.
 *
 * To make it easier for the compiler to optimize the code by keeping variables
 * in registers, these are declared as normal variables and manipulated using
 * macros.
 */

/*
 * The type for the bitbuffer variable ('bitbuf' described above).  For best
 * performance, this should have size equal to a machine word.
 *
 * 64-bit platforms have a significant advantage: they get a bigger bitbuffer
 * which they have to fill less often.
 */
typedef machine_word_t bitbuf_t;


#ifdef NDEBUG
#define assert(expr)							\
 (likely((expr))							\
  ? static_cast<void>(0)						\
  : __builtin_unreachable())
#else
#define assert(expr)							\
 (likely((expr))							\
  ? static_cast<void>(0)						\
  : __assert_fail (#expr, __FILE__, __LINE__, __PRETTY_FUNCTION__))
#endif

[[noreturn]] inline void
__assert_fail (const char *assertion, const char *file, unsigned int line, const char *function) noexcept {
    std::fprintf(stderr, "%s:%u: Assertion '%s' failed in '%s'.\n",
                 file, line, assertion, function);
    std::fflush(stderr);
    std::abort();
}


/**
 * @brief Model an compressed gzip input stream
 * It can be read by dequeing n<32 bits at a time or as byte aligned u16 words
 */
class InputStream {

public: //protected:
    /** State */
    bitbuf_t bitbuf; /// Bit buffer
    size_t bitsleft; /// Number of valid bits in the bit buffer
    size_t overrun_count;
    const byte * begin;
    const byte *restrict in_next; /// Read pointer
    const byte *restrict /*const*/ in_end; /// Adress of the byte after input

    /**
     * Fill the bitbuffer variable by reading the next word from the input buffer.
     * This can be significantly faster than FILL_BITS_BYTEWISE().  However, for
     * this to work correctly, the word must be interpreted in little-endian format.
     * In addition, the memory access may be unaligned.  Therefore, this method is
     * most efficient on little-endian architectures that support fast unaligned
     * access, such as x86 and x86_64.
     */
    inline void fill_bits_wordwise() {
        bitbuf |= get_unaligned_leword(in_next) << bitsleft;
        in_next += (bitbuf_length - bitsleft) >> 3;
        bitsleft += (bitbuf_length - bitsleft) & ~7;
    }

    /**
     * Does the bitbuffer variable currently contain at least 'n' bits?
     */
    inline bool have_bits(size_t n) const
    { return bitsleft >= n; }

    /**
     * Fill the bitbuffer variable, reading one byte at a time.
     *
     * Note: if we would overrun the input buffer, we just don't read anything,
     * leaving the bits as 0 but marking them as filled.  This makes the
     * implementation simpler because this removes the need to distinguish between
     * "real" overruns and overruns that occur because of our own lookahead during
     * Huffman decoding.  The disadvantage is that a "real" overrun can go
     * undetected, and libdeflate_deflate_decompress() may return a success status
     * rather than the expected failure status if one occurs.  However, this is
     * irrelevant because even if this specific case were to be handled "correctly",
     * one could easily come up with a different case where the compressed data
     * would be corrupted in such a way that fully retains its validity.  Users
     * should run a checksum against the uncompressed data if they wish to detect
     * corruptions.
     */
    inline void fill_bits_bytewise() {
        do {
               if (likely(in_next != in_end))
                       bitbuf |= (bitbuf_t)*in_next++ << bitsleft;
               else
                       overrun_count++;
               bitsleft += 8;
        } while (bitsleft <= bitbuf_length - 8);
    }

public:
    InputStream(const byte* in, size_t len) : bitbuf(0), bitsleft(0), overrun_count(0),
        begin(in), in_next(in), in_end(in + len)
    {}

    /**
     * Number of bits the bitbuffer variable can hold.
     */
    static constexpr size_t bitbuf_length = 8 * sizeof(bitbuf_t);

    /**
     * The maximum number of bits that can be requested to be in the bitbuffer
     * variable.  This is the maximum value of 'n' that can be passed
     * ENSURE_BITS(n).
     *
     * This not equal to BITBUF_NBITS because we never read less than one byte at a
     * time.  If the bitbuffer variable contains more than (BITBUF_NBITS - 8) bits,
     * then we can't read another byte without first consuming some bits.  So the
     * maximum count we can ensure is (BITBUF_NBITS - 7).
     */
    static constexpr size_t bitbuf_max_ensure = bitbuf_length - 7;

    inline size_t size() const {
        return in_end - in_next;
    }

    inline size_t position() const {
        return (bitsleft / 8) + in_next - begin;
    }

    inline size_t position_bits() const {
        return (bitsleft % 8);
    }


    /**
     * Load more bits from the input buffer until the specified number of bits is
     * present in the bitbuffer variable.  'n' cannot be too large; see MAX_ENSURE
     * and CAN_ENSURE().
     */
    template <size_t n>
    inline void ensure_bits() {
        static_assert(n <= bitbuf_max_ensure, "Bit buffer is too small");
        if (!have_bits(n)) {						\
                if (likely(in_end - in_next >= static_cast<std::ptrdiff_t>(sizeof(bitbuf_t))))	\
                        fill_bits_wordwise();				\
                else fill_bits_bytewise();                              \
        }
    }

    /**
     * Return the next 'n' bits from the bitbuffer variable without removing them.
     */
    inline u32 bits(size_t n) const
    {
        assert(bitsleft >= n);
        return  u32(bitbuf & ((u32(1) << n) - 1));
    }

    /**
     * Remove the next 'n' bits from the bitbuffer variable.
     */
    inline void remove_bits(size_t n) {
        assert(bitsleft >= n);
        bitbuf >>= n;
        bitsleft -= n;
    }

    /**
     * Remove and return the next 'n' bits from the bitbuffer variable.
     */
    inline u32 pop_bits(size_t n) {
        u32 tmp = bits(n);
        remove_bits(n);
        return tmp;
    }

    /**
     * Align the input to the next byte boundary, discarding any remaining bits in
     * the current byte.
     *
     * Note that if the bitbuffer variable currently contains more than 8 bits, then
     * we must rewind 'in_next', effectively putting those bits back.  Only the bits
     * in what would be the "current" byte if we were reading one byte at a time can
     * be actually discarded.
     */
    inline void align_input() {
        in_next -= (bitsleft >> 3) - std::min(overrun_count, bitsleft >> 3);
        bitbuf = 0;
        bitsleft = 0;
    }

    /**
     * Read a 16-bit value from the input.  This must have been preceded by a call
     * to ALIGN_INPUT(), and the caller must have already checked for overrun.
     */
    inline u16 pop_u16() {
        assert(size() >= 2);
        u16 tmp = get_unaligned_le16(in_next);
        in_next += 2;
        return tmp;
    }


    /**
      * Copy n bytes to the ouput buffer. The input buffer must be aligned with a
      * call to align_input()
      */
    inline void copy(byte* restrict out, size_t n) {
        assert(size() >= n);
        memcpy(out, in_next, n);
        in_next += n;
    }

};


/*****************************************************************************
 *                              Huffman decoding                             *
 *****************************************************************************/

/*
 * A decode table for order TABLEBITS consists of a main table of (1 <<
 * TABLEBITS) entries followed by a variable number of subtables.
 *
 * The decoding algorithm takes the next TABLEBITS bits of compressed data and
 * uses them as an index into the decode table.  The resulting entry is either a
 * "direct entry", meaning that it contains the value desired, or a "subtable
 * pointer", meaning that the entry references a subtable that must be indexed
 * using more bits of the compressed data to decode the symbol.
 *
 * Each decode table (a main table along with with its subtables, if any) is
 * associated with a Huffman code.  Logically, the result of a decode table
 * lookup is a symbol from the alphabet from which the corresponding Huffman
 * code was constructed.  A symbol with codeword length n <= TABLEBITS is
 * associated with 2**(TABLEBITS - n) direct entries in the table, whereas a
 * symbol with codeword length n > TABLEBITS is associated with one or more
 * subtable entries.
 *
 * On top of this basic design, we implement several optimizations:
 *
 * - We store the length of each codeword directly in each of its decode table
 *   entries.  This allows the codeword length to be produced without indexing
 *   an additional table.
 *
 * - When beneficial, we don't store the Huffman symbol itself, but instead data
 *   generated from it.  For example, when decoding an offset symbol in DEFLATE,
 *   it's more efficient if we can decode the offset base and number of extra
 *   offset bits directly rather than decoding the offset symbol and then
 *   looking up both of those values in an additional table or tables.
 *
 * The size of each decode table entry is 32 bits, which provides slightly
 * better performance than 16-bit entries on 32 and 64 bit processers, provided
 * that the table doesn't get so large that it takes up too much memory and
 * starts generating cache misses.  The bits of each decode table entry are
 * defined as follows:
 *
 * - Bits 30 -- 31: flags (see below)
 * - Bits 8 -- 29: decode result: a Huffman symbol or related data
 * - Bits 0 -- 7: codeword length
 */

namespace table_builder {



/*
 * This flag is set in all main decode table entries that represent subtable
 * pointers.
 */
constexpr u32 HUFFDEC_SUBTABLE_POINTER = 0x80000000;

/*
 * This flag is set in all entries in the litlen decode table that represent
 * literals.
 */
constexpr u32  HUFFDEC_LITERAL = 0x40000000;

/* Mask for extracting the codeword length from a decode table entry.  */
constexpr u32 HUFFDEC_LENGTH_MASK = 0xFF;

/* Shift to extract the decode result from a decode table entry.  */
constexpr size_t HUFFDEC_RESULT_SHIFT = 8;

/* The decode result for each precode symbol.  There is no special optimization
 * for the precode; the decode result is simply the symbol value.  */
static constexpr u32 precode_decode_results[DEFLATE_NUM_PRECODE_SYMS] = {
	0, 1, 2, 3, 4, 5, 6, 7, 8, 9, 10, 11, 12, 13, 14, 15, 16, 17, 18,
};


constexpr u32 literal_entry(u32 literal) {
    return (HUFFDEC_LITERAL >> HUFFDEC_RESULT_SHIFT) | literal;
}

constexpr u32 HUFFDEC_EXTRA_LENGTH_BITS_MASK = 0xFF;
constexpr size_t HUFFDEC_LENGTH_BASE_SHIFT = 8;
constexpr u32 HUFFDEC_END_OF_BLOCK_LENGTH = 0;

constexpr u32 length_entry(u32 length_base, u32 num_extra_bits) {
    return (length_base << HUFFDEC_LENGTH_BASE_SHIFT) | num_extra_bits;
}



/* The decode result for each litlen symbol.  For literals, this is the literal
 * value itself and the HUFFDEC_LITERAL flag.  For lengths, this is the length
 * base and the number of extra length bits.  */
static constexpr u32 litlen_decode_results[DEFLATE_NUM_LITLEN_SYMS] = {

	/* Literals  */
	literal_entry(0)   , literal_entry(1)   , literal_entry(2)   , literal_entry(3)   ,
	literal_entry(4)   , literal_entry(5)   , literal_entry(6)   , literal_entry(7)   ,
	literal_entry(8)   , literal_entry(9)   , literal_entry(10)  , literal_entry(11)  ,
	literal_entry(12)  , literal_entry(13)  , literal_entry(14)  , literal_entry(15)  ,
	literal_entry(16)  , literal_entry(17)  , literal_entry(18)  , literal_entry(19)  ,
	literal_entry(20)  , literal_entry(21)  , literal_entry(22)  , literal_entry(23)  ,
	literal_entry(24)  , literal_entry(25)  , literal_entry(26)  , literal_entry(27)  ,
	literal_entry(28)  , literal_entry(29)  , literal_entry(30)  , literal_entry(31)  ,
	literal_entry(32)  , literal_entry(33)  , literal_entry(34)  , literal_entry(35)  ,
	literal_entry(36)  , literal_entry(37)  , literal_entry(38)  , literal_entry(39)  ,
	literal_entry(40)  , literal_entry(41)  , literal_entry(42)  , literal_entry(43)  ,
	literal_entry(44)  , literal_entry(45)  , literal_entry(46)  , literal_entry(47)  ,
	literal_entry(48)  , literal_entry(49)  , literal_entry(50)  , literal_entry(51)  ,
	literal_entry(52)  , literal_entry(53)  , literal_entry(54)  , literal_entry(55)  ,
	literal_entry(56)  , literal_entry(57)  , literal_entry(58)  , literal_entry(59)  ,
	literal_entry(60)  , literal_entry(61)  , literal_entry(62)  , literal_entry(63)  ,
	literal_entry(64)  , literal_entry(65)  , literal_entry(66)  , literal_entry(67)  ,
	literal_entry(68)  , literal_entry(69)  , literal_entry(70)  , literal_entry(71)  ,
	literal_entry(72)  , literal_entry(73)  , literal_entry(74)  , literal_entry(75)  ,
	literal_entry(76)  , literal_entry(77)  , literal_entry(78)  , literal_entry(79)  ,
	literal_entry(80)  , literal_entry(81)  , literal_entry(82)  , literal_entry(83)  ,
	literal_entry(84)  , literal_entry(85)  , literal_entry(86)  , literal_entry(87)  ,
	literal_entry(88)  , literal_entry(89)  , literal_entry(90)  , literal_entry(91)  ,
	literal_entry(92)  , literal_entry(93)  , literal_entry(94)  , literal_entry(95)  ,
	literal_entry(96)  , literal_entry(97)  , literal_entry(98)  , literal_entry(99)  ,
	literal_entry(100) , literal_entry(101) , literal_entry(102) , literal_entry(103) ,
	literal_entry(104) , literal_entry(105) , literal_entry(106) , literal_entry(107) ,
	literal_entry(108) , literal_entry(109) , literal_entry(110) , literal_entry(111) ,
	literal_entry(112) , literal_entry(113) , literal_entry(114) , literal_entry(115) ,
	literal_entry(116) , literal_entry(117) , literal_entry(118) , literal_entry(119) ,
	literal_entry(120) , literal_entry(121) , literal_entry(122) , literal_entry(123) ,
	literal_entry(124) , literal_entry(125) , literal_entry(126) , literal_entry(127) ,
	literal_entry(128) , literal_entry(129) , literal_entry(130) , literal_entry(131) ,
	literal_entry(132) , literal_entry(133) , literal_entry(134) , literal_entry(135) ,
	literal_entry(136) , literal_entry(137) , literal_entry(138) , literal_entry(139) ,
	literal_entry(140) , literal_entry(141) , literal_entry(142) , literal_entry(143) ,
	literal_entry(144) , literal_entry(145) , literal_entry(146) , literal_entry(147) ,
	literal_entry(148) , literal_entry(149) , literal_entry(150) , literal_entry(151) ,
	literal_entry(152) , literal_entry(153) , literal_entry(154) , literal_entry(155) ,
	literal_entry(156) , literal_entry(157) , literal_entry(158) , literal_entry(159) ,
	literal_entry(160) , literal_entry(161) , literal_entry(162) , literal_entry(163) ,
	literal_entry(164) , literal_entry(165) , literal_entry(166) , literal_entry(167) ,
	literal_entry(168) , literal_entry(169) , literal_entry(170) , literal_entry(171) ,
	literal_entry(172) , literal_entry(173) , literal_entry(174) , literal_entry(175) ,
	literal_entry(176) , literal_entry(177) , literal_entry(178) , literal_entry(179) ,
	literal_entry(180) , literal_entry(181) , literal_entry(182) , literal_entry(183) ,
	literal_entry(184) , literal_entry(185) , literal_entry(186) , literal_entry(187) ,
	literal_entry(188) , literal_entry(189) , literal_entry(190) , literal_entry(191) ,
	literal_entry(192) , literal_entry(193) , literal_entry(194) , literal_entry(195) ,
	literal_entry(196) , literal_entry(197) , literal_entry(198) , literal_entry(199) ,
	literal_entry(200) , literal_entry(201) , literal_entry(202) , literal_entry(203) ,
	literal_entry(204) , literal_entry(205) , literal_entry(206) , literal_entry(207) ,
	literal_entry(208) , literal_entry(209) , literal_entry(210) , literal_entry(211) ,
	literal_entry(212) , literal_entry(213) , literal_entry(214) , literal_entry(215) ,
	literal_entry(216) , literal_entry(217) , literal_entry(218) , literal_entry(219) ,
	literal_entry(220) , literal_entry(221) , literal_entry(222) , literal_entry(223) ,
	literal_entry(224) , literal_entry(225) , literal_entry(226) , literal_entry(227) ,
	literal_entry(228) , literal_entry(229) , literal_entry(230) , literal_entry(231) ,
	literal_entry(232) , literal_entry(233) , literal_entry(234) , literal_entry(235) ,
	literal_entry(236) , literal_entry(237) , literal_entry(238) , literal_entry(239) ,
	literal_entry(240) , literal_entry(241) , literal_entry(242) , literal_entry(243) ,
	literal_entry(244) , literal_entry(245) , literal_entry(246) , literal_entry(247) ,
	literal_entry(248) , literal_entry(249) , literal_entry(250) , literal_entry(251) ,
	literal_entry(252) , literal_entry(253) , literal_entry(254) , literal_entry(255) ,



	/* End of block  */
	length_entry(HUFFDEC_END_OF_BLOCK_LENGTH, 0),

	/* Lengths  */
	length_entry(3  , 0) , length_entry(4  , 0) , length_entry(5  , 0) , length_entry(6  , 0),
	length_entry(7  , 0) , length_entry(8  , 0) , length_entry(9  , 0) , length_entry(10 , 0),
	length_entry(11 , 1) , length_entry(13 , 1) , length_entry(15 , 1) , length_entry(17 , 1),
	length_entry(19 , 2) , length_entry(23 , 2) , length_entry(27 , 2) , length_entry(31 , 2),
	length_entry(35 , 3) , length_entry(43 , 3) , length_entry(51 , 3) , length_entry(59 , 3),
	length_entry(67 , 4) , length_entry(83 , 4) , length_entry(99 , 4) , length_entry(115, 4),
	length_entry(131, 5) , length_entry(163, 5) , length_entry(195, 5) , length_entry(227, 5),
	length_entry(258, 0) , length_entry(258, 0) , length_entry(258, 0) ,

};


constexpr size_t HUFFDEC_EXTRA_OFFSET_BITS_SHIFT = 16;
constexpr u32 HUFFDEC_OFFSET_BASE_MASK = (1 << HUFFDEC_EXTRA_OFFSET_BITS_SHIFT) - 1;

constexpr u32 offset_entry(u32 offset_base, u32 num_extra_bits) {
    return offset_base | (num_extra_bits << HUFFDEC_EXTRA_OFFSET_BITS_SHIFT);
}

/* The decode result for each offset symbol.  This is the offset base and the
 * number of extra offset bits.  */
static constexpr u32 offset_decode_results[DEFLATE_NUM_OFFSET_SYMS] = {
    offset_entry(1     , 0)  , offset_entry(2     , 0)  , offset_entry(3     , 0)  , offset_entry(4     , 0)  ,
    offset_entry(5     , 1)  , offset_entry(7     , 1)  , offset_entry(9     , 2)  , offset_entry(13    , 2) ,
    offset_entry(17    , 3)  , offset_entry(25    , 3)  , offset_entry(33    , 4)  , offset_entry(49    , 4)  ,
    offset_entry(65    , 5)  , offset_entry(97    , 5)  , offset_entry(129   , 6)  , offset_entry(193   , 6)  ,
    offset_entry(257   , 7)  , offset_entry(385   , 7)  , offset_entry(513   , 8)  , offset_entry(769   , 8)  ,
    offset_entry(1025  , 9)  , offset_entry(1537  , 9)  , offset_entry(2049  , 10) , offset_entry(3073  , 10) ,
    offset_entry(4097  , 11) , offset_entry(6145  , 11) , offset_entry(8193  , 12) , offset_entry(12289 , 12) ,
    offset_entry(16385 , 13) , offset_entry(24577 , 13) , offset_entry(32769 , 14) , offset_entry(49153 , 14) ,
};

/* Construct a decode table entry from a decode result and codeword length.  */
static forceinline u32
make_decode_table_entry(u32 result, u32 length)
{
	return (result << HUFFDEC_RESULT_SHIFT) | length;
}

/*
 * Build a table for fast decoding of symbols from a Huffman code.  As input,
 * this function takes the codeword length of each symbol which may be used in
 * the code.  As output, it produces a decode table for the canonical Huffman
 * code described by the codeword lengths.  The decode table is built with the
 * assumption that it will be indexed with "bit-reversed" codewords, where the
 * low-order bit is the first bit of the codeword.  This format is used for all
 * Huffman codes in DEFLATE.
 *
 * @decode_table
 *	The array in which the decode table will be generated.  This array must
 *	have sufficient length; see the definition of the ENOUGH numbers.
 * @lens
 *	An array which provides, for each symbol, the length of the
 *	corresponding codeword in bits, or 0 if the symbol is unused.  This may
 *	alias @decode_table, since nothing is written to @decode_table until all
 *	@lens have been consumed.  All codeword lengths are assumed to be <=
 *	@max_codeword_len but are otherwise considered untrusted.  If they do
 *	not form a valid Huffman code, then the decode table is not built and
 *	%false is returned.
 * @num_syms
 *	The number of symbols in the code, including all unused symbols.
 * @decode_results
 *	An array which provides, for each symbol, the actual value to store into
 *	the decode table.  This value will be directly produced as the result of
 *	decoding that symbol, thereby moving the indirection out of the decode
 *	loop and into the table initialization.
 * @table_bits
 *	The log base-2 of the number of main table entries to use.
 * @max_codeword_len
 *	The maximum allowed codeword length for this Huffman code.
 * @working_space
 *	A temporary array of length '2 * (@max_codeword_len + 1) + @num_syms'.
 *
 * Returns %true if successful; %false if the codeword lengths do not form a
 * valid Huffman code.
 */
static bool
build_decode_table(u32 decode_table[],
		   const len_t lens[],
		   const unsigned num_syms,
		   const u32 decode_results[],
		   const unsigned table_bits,
		   const unsigned max_codeword_len,
		   u16 working_space[])
{
	/* Count how many symbols have each codeword length, including 0.  */
        u16 * const len_counts = &working_space[0];
	for (unsigned len = 0; len <= max_codeword_len; len++)
		len_counts[len] = 0;
	for (unsigned sym = 0; sym < num_syms; sym++)
		len_counts[lens[sym]]++;

	/* Sort the symbols primarily by increasing codeword length and
	 * secondarily by increasing symbol value.  */

	/* Initialize 'offsets' so that offsets[len] is the number of codewords
	 * shorter than 'len' bits, including length 0.  */
        u16 * const offsets = &working_space[1 * (max_codeword_len + 1)];
	offsets[0] = 0;
	for (unsigned len = 0; len < max_codeword_len; len++)
		offsets[len + 1] = offsets[len] + len_counts[len];

	/* Use the 'offsets' array to sort the symbols.  */
        u16 * const sorted_syms = &working_space[2 * (max_codeword_len + 1)];
	for (unsigned sym = 0; sym < num_syms; sym++)
		sorted_syms[offsets[lens[sym]]++] = sym;

	/* It is already guaranteed that all lengths are <= max_codeword_len,
	 * but it cannot be assumed they form a complete prefix code.  A
	 * codeword of length n should require a proportion of the codespace
	 * equaling (1/2)^n.  The code is complete if and only if, by this
	 * measure, the codespace is exactly filled by the lengths.  */
	s32 remainder = 1;
	for (unsigned len = 1; len <= max_codeword_len; len++) {
		remainder <<= 1;
		remainder -= len_counts[len];
		if (unlikely(remainder < 0)) {
			/* The lengths overflow the codespace; that is, the code
			 * is over-subscribed.  */
			return false;
		}
	}

	if (unlikely(remainder != 0)) {
		/* The lengths do not fill the codespace; that is, they form an
		 * incomplete code.  */

		/* Initialize the table entries to default values.  When
		 * decompressing a well-formed stream, these default values will
		 * never be used.  But since a malformed stream might contain
		 * any bits at all, these entries need to be set anyway.  */
		u32 entry = make_decode_table_entry(decode_results[0], 1);
		for (unsigned sym = 0; sym < (1U << table_bits); sym++)
			decode_table[sym] = entry;

		/* A completely empty code is permitted.  */
		if (remainder == s32(1U << max_codeword_len))
			return true;

		/* The code is nonempty and incomplete.  Proceed only if there
		 * is a single used symbol and its codeword has length 1.  The
		 * DEFLATE RFC is somewhat unclear regarding this case.  What
		 * zlib's decompressor does is permit this case for
		 * literal/length and offset codes and assume the codeword is 0
		 * rather than 1.  We do the same except we allow this case for
		 * precodes too.  */
		if (remainder != s32(1U << (max_codeword_len - 1)) ||
		    len_counts[1] != 1)
			return false;
	}

	/* Generate the decode table entries.  Since we process codewords from
	 * shortest to longest, the main portion of the decode table is filled
	 * first; then the subtables are filled.  Note that it's already been
	 * verified that the code is nonempty and not over-subscribed.  */

	/* Start with the smallest codeword length and the smallest-valued
	 * symbol which has that codeword length.  */

	unsigned codeword_len = 1;
	while (len_counts[codeword_len] == 0)
		codeword_len++;

        unsigned codeword_reversed = 0;
	unsigned cur_codeword_prefix = -1;
	unsigned cur_table_start = 0;
	unsigned cur_table_bits = table_bits;
	unsigned num_dropped_bits = 0;
        unsigned sym_idx = offsets[0];
	const unsigned table_mask = (1U << table_bits) - 1;


	for (;;) {  /* For each used symbol and its codeword...  */
		/* Get the next symbol.  */
		unsigned sym = sorted_syms[sym_idx];

		/* Start a new subtable if the codeword is long enough to
		 * require a subtable, *and* the first 'table_bits' bits of the
		 * codeword don't match the prefix for the previous subtable if
		 * any.  */
		if (codeword_len > table_bits &&
		    (codeword_reversed & table_mask) != cur_codeword_prefix) {
			cur_codeword_prefix = (codeword_reversed & table_mask);

			cur_table_start += 1U << cur_table_bits;

			/* Calculate the subtable length.  If the codeword
			 * length exceeds 'table_bits' by n, the subtable needs
			 * at least 2**n entries.  But it may need more; if
			 * there are fewer than 2**n codewords of length
			 * 'table_bits + n' remaining, then n will need to be
			 * incremented to bring in longer codewords until the
			 * subtable can be filled completely.  Note that it
			 * always will, eventually, be possible to fill the
			 * subtable, since the only case where we may have an
			 * incomplete code is a single codeword of length 1,
			 * and that never requires any subtables.  */
			cur_table_bits = codeword_len - table_bits;
			remainder = (s32)1 << cur_table_bits;
			for (;;) {
				remainder -= len_counts[table_bits +
							cur_table_bits];
				if (remainder <= 0)
					break;
				cur_table_bits++;
				remainder <<= 1;
			}

			/* Create the entry that points from the main table to
			 * the subtable.  This entry contains the index of the
			 * start of the subtable and the number of bits with
			 * which the subtable is indexed (the log base 2 of the
			 * number of entries it contains).  */
			decode_table[cur_codeword_prefix] =
				HUFFDEC_SUBTABLE_POINTER |
				make_decode_table_entry(cur_table_start,
							cur_table_bits);

			/* Now that we're filling a subtable, we need to drop
			 * the first 'table_bits' bits of the codewords.  */
			num_dropped_bits = table_bits;
		}

		/* Create the decode table entry, which packs the decode result
		 * and the codeword length (minus 'table_bits' for subtables)
		 * together.  */
		u32 entry = make_decode_table_entry(decode_results[sym],
						codeword_len - num_dropped_bits);

		/* Fill in as many copies of the decode table entry as are
		 * needed.  The number of entries to fill is a power of 2 and
		 * depends on the codeword length; it could be as few as 1 or as
		 * large as half the size of the table.  Since the codewords are
		 * bit-reversed, the indices to fill are those with the codeword
		 * in its low bits; it's the high bits that vary.  */
		const unsigned end = cur_table_start + (1U << cur_table_bits);
		const unsigned increment = 1U << (codeword_len - num_dropped_bits);
                for(unsigned i = cur_table_start + (codeword_reversed >> num_dropped_bits) ;
                    i < end ;
                    i += increment)
                    decode_table[i] = entry;

		/* Advance to the next codeword by incrementing it.  But since
		 * our codewords are bit-reversed, we must manipulate the bits
		 * ourselves rather than simply adding 1.  */
		unsigned bit = 1U << (codeword_len - 1);
		while (codeword_reversed & bit)
			bit >>= 1;
		codeword_reversed &= bit - 1;
		codeword_reversed |= bit;

		/* Advance to the next symbol.  This will either increase the
		 * codeword length, or keep the same codeword length but
		 * increase the symbol value.  Note: since we are using
		 * bit-reversed codewords, we don't need to explicitly append
		 * zeroes to the codeword when the codeword length increases. */
		if (++sym_idx == num_syms)
			return true;
		len_counts[codeword_len]--;
		while (len_counts[codeword_len] == 0)
			codeword_len++;
	}
}




/* Build the decode table for the precode.  */
static bool
build_precode_decode_table(struct libdeflate_decompressor *d)
{
	/* When you change TABLEBITS, you must change ENOUGH, and vice versa! */
	STATIC_ASSERT(PRECODE_TABLEBITS == 7 && PRECODE_ENOUGH == 128);

	return table_builder::build_decode_table(d->u.l.precode_decode_table,
				  d->u.precode_lens,
				  DEFLATE_NUM_PRECODE_SYMS,
				  precode_decode_results,
				  PRECODE_TABLEBITS,
				  DEFLATE_MAX_PRE_CODEWORD_LEN,
				  d->working_space);
}

/* Build the decode table for the literal/length code.  */
static bool
build_litlen_decode_table(struct libdeflate_decompressor *d,
			  unsigned num_litlen_syms, unsigned num_offset_syms)
{
	/* When you change TABLEBITS, you must change ENOUGH, and vice versa! */
	STATIC_ASSERT(LITLEN_TABLEBITS == 10 && LITLEN_ENOUGH == 1334);

	return build_decode_table(d->u.litlen_decode_table,
				  d->u.l.lens,
				  num_litlen_syms,
				  litlen_decode_results,
				  LITLEN_TABLEBITS,
				  DEFLATE_MAX_LITLEN_CODEWORD_LEN,
				  d->working_space);
}

/* Build the decode table for the offset code.  */
static bool
build_offset_decode_table(struct libdeflate_decompressor *d,
			  unsigned num_litlen_syms, unsigned num_offset_syms)
{
	/* When you change TABLEBITS, you must change ENOUGH, and vice versa! */
	STATIC_ASSERT(OFFSET_TABLEBITS == 8 && OFFSET_ENOUGH == 402);

	return build_decode_table(d->offset_decode_table,
				  d->u.l.lens + num_litlen_syms,
				  num_offset_syms,
				  offset_decode_results,
				  OFFSET_TABLEBITS,
				  DEFLATE_MAX_OFFSET_CODEWORD_LEN,
				  d->working_space);
}

} /* namespace table_builder */

using table_builder::build_precode_decode_table;
using table_builder::build_offset_decode_table;
using table_builder::build_litlen_decode_table;
using table_builder::HUFFDEC_LENGTH_MASK;
using table_builder::HUFFDEC_RESULT_SHIFT;
using table_builder::HUFFDEC_SUBTABLE_POINTER;
using table_builder::HUFFDEC_LITERAL;
using table_builder::HUFFDEC_LENGTH_BASE_SHIFT;
using table_builder::HUFFDEC_EXTRA_LENGTH_BITS_MASK;
using table_builder::HUFFDEC_END_OF_BLOCK_LENGTH;
using table_builder::HUFFDEC_EXTRA_OFFSET_BITS_SHIFT;
using table_builder::HUFFDEC_OFFSET_BASE_MASK;

static forceinline machine_word_t
repeat_byte(byte b)
{
	machine_word_t v = static_cast<machine_word_t>(b);

	STATIC_ASSERT(WORDBITS == 32 || WORDBITS == 64);

	v |= v << 8;
	v |= v << 16;
	v |= v << ((WORDBITS == 64) ? 32 : 0);
	return v;
}

static forceinline void
copy_word_unaligned(const void *src, void *dst)
{
	store_word_unaligned(load_word_unaligned(src), dst);
}

/*****************************************************************************
 *                         Main decompression routine
 *****************************************************************************/

bool prepare_dynamic(struct libdeflate_decompressor * restrict d,
                                              InputStream& in_stream) {


    /* The order in which precode lengths are stored.  */
    static constexpr u8 deflate_precode_lens_permutation[DEFLATE_NUM_PRECODE_SYMS] = {
            16, 17, 18, 0, 8, 7, 9, 6, 10, 5, 11, 4, 12, 3, 13, 2, 14, 1, 15
    };

    /* Read the codeword length counts.  */
    unsigned num_litlen_syms = in_stream.pop_bits(5) + 257;
    unsigned num_offset_syms = in_stream.pop_bits(5) + 1;
    const unsigned num_explicit_precode_lens = in_stream.pop_bits(4) + 4;

    /* Read the precode codeword lengths.  */
    in_stream.ensure_bits<DEFLATE_NUM_PRECODE_SYMS * 3>();

    for (unsigned i = 0; i < num_explicit_precode_lens; i++)
            d->u.precode_lens[deflate_precode_lens_permutation[i]] = in_stream.pop_bits(3);

    for (unsigned i = num_explicit_precode_lens; i < DEFLATE_NUM_PRECODE_SYMS; i++)
            d->u.precode_lens[deflate_precode_lens_permutation[i]] = 0;

    /* Build the decode table for the precode.  */
    if (!build_precode_decode_table(d))
        return false;

    /* Expand the literal/length and offset codeword lengths.  */
    for (unsigned i = 0; i < num_litlen_syms + num_offset_syms; ) {
            in_stream.ensure_bits<DEFLATE_MAX_PRE_CODEWORD_LEN + 7>();

            /* (The code below assumes that the precode decode table
             * does not have any subtables.)  */
            //static_assert(PRECODE_TABLEBITS == DEFLATE_MAX_PRE_CODEWORD_LEN);

            /* Read the next precode symbol.  */
            const u32 entry = d->u.l.precode_decode_table[in_stream.bits(DEFLATE_MAX_PRE_CODEWORD_LEN)];
            in_stream.remove_bits(entry & HUFFDEC_LENGTH_MASK);
            const unsigned presym = entry >> HUFFDEC_RESULT_SHIFT;

            if (presym < 16) {
                    /* Explicit codeword length  */
                    d->u.l.lens[i++] = presym;
                    continue;
            }

            /* Run-length encoded codeword lengths  */

            /* Note: we don't need verify that the repeat count
             * doesn't overflow the number of elements, since we
             * have enough extra spaces to allow for the worst-case
             * overflow (138 zeroes when only 1 length was
             * remaining).
             *
             * In the case of the small repeat counts (presyms 16
             * and 17), it is fastest to always write the maximum
             * number of entries.  That gets rid of branches that
             * would otherwise be required.
             *
             * It is not just because of the numerical order that
             * our checks go in the order 'presym < 16', 'presym ==
             * 16', and 'presym == 17'.  For typical data this is
             * ordered from most frequent to least frequent case.
             */
            if (presym == 16) {
                    /* Repeat the previous length 3 - 6 times  */
                    if (!(i != 0))
                    {
                        PRINT_DEBUG("fail at (i!=0)\n");
                        return false;
                    }
                    const u8 rep_val = d->u.l.lens[i - 1];
                    const unsigned rep_count = 3 + in_stream.pop_bits(2);
                    d->u.l.lens[i + 0] = rep_val;
                    d->u.l.lens[i + 1] = rep_val;
                    d->u.l.lens[i + 2] = rep_val;
                    d->u.l.lens[i + 3] = rep_val;
                    d->u.l.lens[i + 4] = rep_val;
                    d->u.l.lens[i + 5] = rep_val;
                    i += rep_count;
            } else if (presym == 17) {
                    /* Repeat zero 3 - 10 times  */
                    const unsigned rep_count = 3 + in_stream.pop_bits(3);
                    d->u.l.lens[i + 0] = 0;
                    d->u.l.lens[i + 1] = 0;
                    d->u.l.lens[i + 2] = 0;
                    d->u.l.lens[i + 3] = 0;
                    d->u.l.lens[i + 4] = 0;
                    d->u.l.lens[i + 5] = 0;
                    d->u.l.lens[i + 6] = 0;
                    d->u.l.lens[i + 7] = 0;
                    d->u.l.lens[i + 8] = 0;
                    d->u.l.lens[i + 9] = 0;
                    i += rep_count;
            } else {
                    /* Repeat zero 11 - 138 times  */
                    const unsigned rep_count = 11 + in_stream.pop_bits(7);
                    memset(&d->u.l.lens[i], 0,
                           rep_count * sizeof(d->u.l.lens[i]));
                    i += rep_count;
            }
    }

    if (!build_offset_decode_table(d, num_litlen_syms, num_offset_syms))
    {
        PRINT_DEBUG("fail at build_offset_decode_table(d, num_litlen_syms, num_offset_syms)\n");
        return false;
    }
    if (!build_litlen_decode_table(d, num_litlen_syms, num_offset_syms))
    {
        PRINT_DEBUG("fail at build_litlen_decode_table(d, num_litlen_syms, num_offset_syms)\n");
        return false;
    }

    return true;
}


bool prepare_static(struct libdeflate_decompressor * restrict d) {
    /* Static Huffman block: set the static Huffman codeword
     * lengths.  Then the remainder is the same as decompressing a
     * dynamic Huffman block.  */
    for (unsigned i = 0; i < 144; i++)
            d->u.l.lens[i] = 8;
    for (unsigned i = 144; i < 256; i++)
            d->u.l.lens[i] = 9;
    for (unsigned i = 256; i < 280; i++)
            d->u.l.lens[i] = 7;
    for (unsigned i = 280; i < DEFLATE_NUM_LITLEN_SYMS; i++)
            d->u.l.lens[i] = 8;
    for (unsigned i = DEFLATE_NUM_LITLEN_SYMS; i < DEFLATE_NUM_LITLEN_SYMS + DEFLATE_NUM_OFFSET_SYMS; i++)
            d->u.l.lens[i] = 5;

    if (!build_offset_decode_table(d, DEFLATE_NUM_LITLEN_SYMS, DEFLATE_NUM_OFFSET_SYMS))
    {
        PRINT_DEBUG("fail at build_offset_decode_table, static case\n");
        return false;
    }
    if (!build_litlen_decode_table(d, DEFLATE_NUM_LITLEN_SYMS, DEFLATE_NUM_OFFSET_SYMS))
    {
        PRINT_DEBUG("fail at build_litlen_decode_table, static case \n");
        return false;
    }

    return true;
}

<<<<<<< HEAD
#define output_buffer_bits 22 // FIXME: constructor parameter
=======
#define output_buffer_bits 21 // FIXME: constructor parameter
>>>>>>> 75c391f3

/**
 * @brief A window of the size of one decoded shard (some deflate blocks) plus it's 32K context
 */
class DeflateWindow {
public:
    DeflateWindow() :
        buffer(new byte[1 << output_buffer_bits]),
        buffer_end(buffer + (1 << output_buffer_bits))
    {
        clear();
    }

    ~DeflateWindow()    {
        delete[] buffer;
    }

    void clear() {
        next = buffer;
    }

    unsigned size() const
    { return next - buffer; }

    unsigned available() const
    { return buffer_end - next; }

    void push(byte c) {
        assert(available() >= 1);
        *next++ = c;
    }

    /* return true if it's a reasonable offset, otherwise false */
    void copy_match(unsigned length, unsigned offset) {
        /* The match source must not begin before the beginning of the
         * output buffer.  */
        assert(offset <= size());
        assert(available() >= length);
        assert(offset > 0);

        if (length <= (3 * WORDBYTES) &&
            offset >= WORDBYTES &&
            length + (3 * WORDBYTES) <= buffer_end - next)
        {
            /* Fast case: short length, no overlaps if we copy one
             * word at a time, and we aren't getting too close to
             * the end of the output array.  */
            copy_word_unaligned(next - offset + (0 * WORDBYTES),
                                next + (0 * WORDBYTES));
            copy_word_unaligned(next - offset + (1 * WORDBYTES),
                                next + (1 * WORDBYTES));
            copy_word_unaligned(next - offset + (2 * WORDBYTES),
                                next + (2 * WORDBYTES));
        } else {
            const byte *src = next - offset;
            byte *dst = next;
            const  byte* const dst_end = dst + length;

            if (likely(buffer_end - dst_end >= WORDBYTES - 1)) {
                if (offset >= WORDBYTES) {
                    copy_word_unaligned(src, dst);
                    src += WORDBYTES;
                    dst += WORDBYTES;
                    if (dst < dst_end) {
                        do {
                            copy_word_unaligned(src, dst);
                            src += WORDBYTES;
                            dst += WORDBYTES;
                        } while (dst < dst_end);
                    }
                } else if (offset == 1) {
                    machine_word_t v = repeat_byte(*(dst - 1));
                    do {
                        store_word_unaligned(v, dst);
                        src += WORDBYTES;
                        dst += WORDBYTES;
                    } while (dst < dst_end);
                } else {
                    *dst++ = *src++;
                    *dst++ = *src++;
                    do {
                        *dst++ = *src++;
                    } while (dst < dst_end);
                }
            } else {
                *dst++ = *src++;
                *dst++ = *src++;
                do {
                      *dst++ = *src++;
                } while (dst < dst_end);
            }
        }

        DEBUG_FIRST_BLOCK(fprintf(stderr,"match of length %d offset %d: ",length,offset);)
        DEBUG_FIRST_BLOCK( for (unsigned int i = 0; i < length; i++) fprintf(stderr,"%c",buffer[next+i-buffer]); fprintf(stderr,"\n");)

        next += length;
    }

    void copy(InputStream & in, unsigned length) {
        assert(available() >= length);
        in.copy(next, length);
        next += length;
    }

    /// Move the 32K context to the start of the buffer
    size_t flush(size_t window_size=1UL<<15) {
        assert(size() >= window_size);
        assert(buffer + window_size <= next - window_size); // src and dst aren't overlapping
        memcpy(buffer, next - window_size, window_size);
        size_t moved_by = (next - window_size) - buffer;

        // update next pointer
        next = buffer + window_size;

        return moved_by;
    }

protected:
    byte /* const (FIXME, Rayan: same as InputStream*/ *buffer; /// Allocated output buffer
    /*const*/ byte* /*const FIXME: Rayan, same as InputStream*/ buffer_end; /// Past the end pointer
    byte* next; /// Next byte to be written
};


/*
 * this is when the buffer can be copied to a target
 */
class FlushableDeflateWindow : public DeflateWindow {
    using Base = DeflateWindow;

public:
    FlushableDeflateWindow(byte* target, byte* target_end)
        : DeflateWindow(),
        target(target), target_start(target), target_end(target_end)
    {}

    size_t flush(size_t start=0, size_t window_size=1UL<<15) {
        assert(size() >= window_size);
        size_t evict_size = size() - window_size - start;
        assert(buffer + start + evict_size == next - window_size);
        assert(target + evict_size < target_end);

        memcpy(target, buffer + start, evict_size);
        target += evict_size;

        // Then move the context to the start
        return DeflateWindow::flush(window_size);
    }

    size_t get_evicted_length() {
        assert(target >= target_start);
        return size_t(target - target_start);
    }

protected:
    byte* target;
    const byte* target_start;
    const byte* target_end;
};

static constexpr char ascii2Dna[256] =
    {0, 0, 0, 0, 0, 0, 0, 0, 0, 0, 0, 0, 0, 0, 0, 0, 0, 0, 0, 0, 0, 0, 0, 0, 0, 0, 0, 0, 0, 0, 0, 0, 0, 0, 0, 0, 0, 0, 0,
     0, 0, 0, 0, 0, 0, 0, 0, 0, 0, 0, 0, 0, 0, 0, 0, 0, 0, 0, 0, 0, 0, 0, 0, 0, 0, 1, 0, 2, 0, 0, 0, 4, 0, 0, 0, 0, 0, 0,
     5, 0, 0, 0, 0, 0, 3, 0, 0, 0, 0, 0, 0, 0, 0, 0, 0, 0, 0, 1, 0, 2, 0, 0, 0, 4, 0, 0, 0, 0, 0, 0, 5, 0, 0, 0, 0, 0, 3,
     0, 0, 0, 0, 0, 0, 0, 0, 0, 0, 0, 0, 0, 0, 0, 0, 0, 0, 0, 0, 0, 0, 0, 0, 0, 0, 0, 0, 0, 0, 0, 0, 0, 0, 0, 0, 0, 0, 0,
     0, 0, 0, 0, 0, 0, 0, 0, 0, 0, 0, 0, 0, 0, 0, 0, 0, 0, 0, 0, 0, 0, 0, 0, 0, 0, 0, 0, 0, 0, 0, 0, 0, 0, 0, 0, 0, 0, 0,
     0, 0, 0, 0, 0, 0, 0, 0, 0, 0, 0, 0, 0, 0, 0, 0, 0, 0, 0, 0, 0, 0, 0, 0, 0, 0, 0, 0, 0, 0, 0, 0, 0, 0, 0, 0, 0, 0, 0,
     0, 0, 0, 0, 0, 0, 0, 0, 0, 0, 0, 0, 0, 0, 0, 0, 0, 0, 0, 0, 0, 0};

class InstrDeflateWindow : public FlushableDeflateWindow {
    using Base = FlushableDeflateWindow;

public:
    InstrDeflateWindow(byte* target, byte* target_end) :
        FlushableDeflateWindow(target, target_end),
        has_dummy_32k(true), output_to_target(true),
        fully_reconstructed(false),
        nb_back_refs_in_block(0), len_back_refs_in_block(0),
        buffer_counts(new uint32_t[1 << output_buffer_bits]),
        backref_origins(new uint16_t[1 << output_buffer_bits])
    {
        clear();

        for (int i = 0; i < (1<<15); i ++)
        {
            buffer[i] = '?';
<<<<<<< HEAD
            buffer_counts[i] = 0;
            backref_origins[i] = (1<<15) - i;
=======
            //backref_origins[i] = (1<<15) - i;
>>>>>>> 75c391f3
        }
        block_size=0;
    }

    void clear() {
        assert(has_dummy_32k);

        next = buffer+(1<<15);
        current_blk = next;

        for (int i = 0; i < (1<<15); i ++)
        {
            //buffer_counts[i] = 0;
        }
    }

    // record into a dedicated buffer that store counts of back references
    void record_match(unsigned length, unsigned offset) {
        size_t start = size() - offset;
        for (unsigned int i = 0; i < length; i++) {
	    //buffer_counts[size()+i] = ++buffer_counts[start+i];
            //backref_origins[size()+i] = backref_origins[start+i];
        }

//        nb_back_refs_in_block++;
  //      len_back_refs_in_block += length;
    }

    bool check_match(unsigned length, unsigned offset) {
        //if (debug) fprintf(stderr,"want to copy match of length %d, offset %d (window size %d)\n",(int)length,(int)offset, size());
        /* The match source must not begin before the beginning of the
         * output buffer.  */
        if (offset > size() )
        {
            PRINT_DEBUG("fail, copy_match, offset %d (window size %d)\n",(int)offset, size());
            return false;
        }
        if (available() < length)
        {
            PRINT_DEBUG("fail, copy_match, length too large\n");
            return false;
        }
        if (offset ==0)
        {
            PRINT_DEBUG("fail, copy_match, offset 0\n");
            return false;
        }
        return true;
    }

    void push(byte c) {
        DEBUG_FIRST_BLOCK(if (c >' ' && c<'}') fprintf(stderr,"literal %c\n",c);)
    //    buffer_counts[size()] = 0;
    //    backref_origins[size()] = 0;
        Base::push(c);
        block_size++;
    }

    void copy_match(unsigned length, unsigned offset) {
        record_match(length, offset);
        Base::copy_match(length, offset);
        block_size += length;
    }

    void copy(InputStream & in, unsigned length) {
        size_t start = size();
        for(size_t i=start ; i < start + length ; i++) {
      //      buffer_counts[i]=0;
      //      backref_origins[i]=0;
        }
        Base::copy(in, length);
    }

    bool check_ascii() {
        unsigned start = has_dummy_32k ? (1<<15) : 0;
        unsigned dec_size = size() - start;
        if(dec_size < (5UL<<10)) { // 5K: Required decoded size to properly assess block synchronization
            return false;
        }

        for(unsigned i = start ; i < size() ; i++) {
            unsigned char c = buffer[i];
            if(c > byte('~') || c < byte('\t')) {
                return false;
            }
        }

        return true; // If no literal were emitted in the first block
    }

    // currently unused, replaced by check_ascii()
    // make sure the buffer contains at least something that looks like fastq
    // funny story: sometimes a bad buffer may contain many repetitions of the same ACTG letter
    // anyhow this function isn't used anymore, we use check_ascii()
    bool check_buffer_fastq(bool previously_aligned, unsigned review_len=1<<15)
    {
        unsigned start = has_dummy_32k ? (1<<15) : 0;
        if (size() < review_len + start)
            return false; // block too small, nothing to do


        PRINT_DEBUG("potential good block, beginning fastq check, bounds %ld %ld\n",next-(1<<15) - buffer, size());
        // check the first 5K, mid 5K, last 5K
        unsigned check_size = 5000;
        unsigned long int pos[3] = { size() - review_len, size() - review_len/2, size() - check_size };
        for (auto start: pos)
        {
            unsigned dna_letter_count = 0;
            size_t letter_histogram[5] = {0,0,0,0,0}; // A T G C N
            for (unsigned  i = start ;i < start + check_size; i ++)
            {
                unsigned char c = buffer[i];
                if(c > '~') {
                    return false;
                }
                uint8_t code = ascii2Dna[c];
                if(code > 0) {
                    letter_histogram[code-1]++;
                    dna_letter_count++;
                }
            }

            bool ok = dna_letter_count > check_size/10;
            for(unsigned i =0 ; ok & (i < 4) ; i ++) { // Check A, T, G, & C counts (not N)
                ok &= letter_histogram[i] > 20;
            }

            if (!ok) /* some 10K block will have 20 A's,C's,T's,G's, but just not enough */
            {
                if (previously_aligned)
                {
                    fprintf(stderr,"bad block after we thought we had a good block. let's review it:\n");
                    fwrite(next - review_len, 1, review_len, stderr);
                }
                return false;
            }
        }
        return true;
    }

    // this function tries to guess the \n's
    bool is_likely_separator(int i)
    {
        unsigned char c = buffer[i];
        return (c == '\r' || c == '\n' || (c == '?' && buffer_counts[i] > 100));
    }

    // decide if the buffer contains all the fastq sequences with no ambiguities in them
    // initially was made to be applied to a context
    // but during my tests, is applied to whole block to print sequences
    void check_fully_reconstructed_sequences(synchronizer* stop, bool last_block, unsigned review_size=/*1<<15*/ 0 /* review everything*/)
    {
        if (size() < review_size)
        {
            fprintf(stderr,"not enough context to check context. should that happen?\n"); // i don't think so but worth checking
            exit(1);
            return;
        }

        // when this function is called, we're at the start of a new block, so let's determine where to start inspecting
        long int start_pos = 0;
        if (review_size > 0)
            start_pos = size() - review_size;
        else // review everything
            start_pos = has_dummy_32k ? 1UL<<15 : 0;

        // get_sequences_between_separators(); inlined
        std::vector<std::string> putative_sequences;
        std::string current_sequence = ""; current_sequence.reserve(256);
        unsigned current_sequence_pos = start_pos;

        bool previous_char_is_separator = true; // in case block starts at beginning of sequence
        bool currently_parsing_dna = false;
        bool incomplete_context = false;
        int line_skip = 0; // used to skip some lines that are for sure header/quality

        for (long int i = start_pos; i < next-buffer; i ++)
        {
            bool after_current_block = i >= current_blk - buffer; // FIXME: sync parser such that this is always true
            if(stop != nullptr && last_block && after_current_block && stop->caught_up_first_seq(i - (current_blk - buffer)))
            {
                fprintf(stderr,"reached first seq decoded by next thread\n");
                 break; // We reached the first sequence decoded by the next thread
            }

            unsigned char c = buffer[i];
            if (ascii2Dna[c] > 0 && (previous_char_is_separator || currently_parsing_dna))
            {
                fprintf(stderr,"parsing dna char %c, so far %s\n",c,current_sequence.c_str());
                current_sequence += c;
                previous_char_is_separator = false;
                currently_parsing_dna = true;
            }
            else
            {
                bool is_separator = is_likely_separator(i);
                if (is_separator)
                {
                    fprintf(stderr,"found separator %c and have parsed %s\n",c,current_sequence.c_str());
                    if (currently_parsing_dna)
                    {
                        // Record the position of the first decoded sequence relative to the block start
                        // Note: this won't be used untill fully_reconstructed is turned on, so no risks of putting garbage here
                        if(after_current_block) // FIXME: sync parser such that is always true
                            first_seq_block_pos = current_sequence_pos - (current_blk - buffer);
    
                        putative_sequences.push_back(current_sequence);
                        // note this code may capture stretches of quality values too
                    }
                }
                else
                {
                    if (currently_parsing_dna)
                    {
                        // when we're parsing DNA and notice that the next character isn't a \n, likely the context is incomplete
                        fprintf(stderr,"incomplete context, reached character %c after parsing %s\n",c,current_sequence.c_str());
                        incomplete_context = true;
                        break;
                    }
                }
                current_sequence = "";
                current_sequence_pos = i+1;
                currently_parsing_dna = false;
                previous_char_is_separator = is_separator;
            }

            previous_char_is_separator = is_likely_separator(i);
        }
        if (current_sequence.size() > 0)
            putative_sequences.push_back(current_sequence);

        int nb_reads = putative_sequences.size();
#ifdef DEB
        //pretty_print();
#endif
        PRINT_DEBUG("check_fully_reconstructed status: total buffer size %d, ", (int)(next-buffer));
        if (!incomplete_context) {
            PRINT_DEBUG("fully reconstructed %d reads\n", nb_reads); // continuation of heuristic
        } else {
            PRINT_DEBUG("incomplete, %d reads\n ", nb_reads);
        }

        if (!incomplete_context)
        { 
            for (auto seq: putative_sequences)
                printf("%s\n",seq.c_str());
        }
        fully_reconstructed |= !incomplete_context;

        DEBUG_FIRST_BLOCK(exit(1);)
    }


    // debug only
    unsigned dump(byte* const dst) {
        memcpy(dst, buffer, size());
        return size();
    }

    void pretty_print()
    {
       const char*  KNRM = "\x1B[0m";
      const char*  KRED = "\x1B[31m";
      const char*  KGRN = "\x1B[32m";
      const char*  KYEL = "\x1B[33m";/*
      const char*  KBLU = "\x1B[34m";
      const char*  KMAG = "\x1B[35m";
      const char*  KCYN = "\x1B[36m";
      const char*  KWHT = "\x1B[37m";*/
        fprintf(stderr, "%s about to print a window %s\n", KRED, KNRM);
        unsigned int length = size();
        for (unsigned int i = 0; i < length; i++)
        {
            char const *color;
            if (buffer_counts[i] < 10)
                color = KNRM;
            else
            {
                if (buffer_counts[i] < 100)
                   color = KGRN;
                else
                {
                    if (buffer_counts[i] < 1000)
                       color = KYEL;
                    else
                       color = KRED;
                }
            }
            if (buffer[i] == '\n')
                fprintf(stderr,"%s\\n%c%s",color,buffer[i],KNRM);
            else {
                if(backref_origins[i] > 0) { // Live reference to the unknown initial context window
                    assert(buffer[i]== byte('?'));

                    // Compute the monotone span of backreferences to the unknown primary window
                    uint16_t start = backref_origins[i]; // First offset
                    uint16_t end = start;
                    do { // Lookahead
                        i++;
                        end--;
                    } while(i < length && backref_origins[i] == end);
                    i--; // Backtrack to last correct position

                    if(start-end == 1) { // No monotone span found (singleton)
                        // It might be a repeated singleton backref (common)
                        unsigned count = 0;
                        do { // Lookahead
                            count++;
                            i++;
                        } while(i < length && backref_origins[i] == start);
                        i--; // Backtrack to last correct position

                        if(count > 1) {
                            fprintf(stderr,"%s[%dx%d]%s",color,start, count,KNRM);
                        } else {
                            fprintf(stderr,"%s[%d]%s",color,start ,KNRM);
                        }
                    } else {
                        fprintf(stderr,"%s[%d,%d]%s",color,start, start-end ,KNRM);
                    }
                } else {
                    fprintf(stderr,"%s%c%s",color,buffer[i],KNRM);
                }
            }
        }
    }

    /* called when the window is full.
     * note: not necessarily at the end of a block.
    * actually: in some version of the code, it Is at the end of the block*/
    void flush() {
        constexpr size_t window_size = 1UL<<15;
        fprintf(stderr,"flushing block!!\n");
        // update counts
        //memcpy(buffer_counts, buffer_counts + size() - window_size, window_size*sizeof(uint32_t));
        //memcpy(backref_origins, backref_origins + size() - window_size, window_size*sizeof(uint16_t));

        unsigned moved_by;
        if(false && output_to_target) {
            size_t start = has_dummy_32k ? 1UL<<15 : 0;
            moved_by = FlushableDeflateWindow::flush(start);
        } else {
           moved_by = DeflateWindow::flush(); // Only move the context to the begining
        }

        current_blk -= moved_by;

        has_dummy_32k = false;
    }

    void notify_end_block(bool is_final_block, InputStream& in_stream){
        PRINT_DEBUG("block size was %ld, bits left %ld, overrun_count %lu, nb backrefs %u, tot/avg backrefs len %u/%.1f\n",
                    block_size,
                    in_stream.bitsleft,
                    in_stream.overrun_count,
                    nb_back_refs_in_block,
                    len_back_refs_in_block,
                    1.0*len_back_refs_in_block/nb_back_refs_in_block);

        current_blk = next;
        nb_back_refs_in_block = 0;
        len_back_refs_in_block = 0;
        block_size = 0;
        flush(); // force a flush at the beginning of each block so that buffer will contain exactly a block
    }

    byte* current_blk;
    unsigned first_seq_block_pos = ~0U; /// Position of the first sequence relative to the current block start

    bool has_dummy_32k; // flag whether the window contains the initial dummy 32k context
    bool output_to_target; // flag whether, during a flush, window content should be copied to target or discarded (when scanning the first 20 blocks)
    bool fully_reconstructed; // flag to say whether context is fully reconstructed (heuristic)

    // some block/back-references statistics
    unsigned block_size;
    unsigned nb_back_refs_in_block;
    unsigned len_back_refs_in_block;

    uint32_t /* const (FIXME, Rayan: same as InputStream*/ *buffer_counts; /// Allocated counts for keeping track of how many back references in the buffer
    // Offsets in the primary unknown context window
    // initially backref_origins[1<<15 - 1]=1, backref_origins[1<<15 - 2]=2, etc
    uint16_t* backref_origins;
};




bool do_uncompressed(InputStream& in_stream, InstrDeflateWindow& out) {
    /* Uncompressed block: copy 'len' bytes literally from the input
     * buffer to the output buffer.  */

    in_stream.align_input();

    if (!(in_stream.size() >= 4))
    {
        PRINT_DEBUG("bad block (trivially due to uncompressed check)\n");
        return false;
    }

    u16 len = in_stream.pop_u16();
    u16 nlen = in_stream.pop_u16();

    if (!(len == (u16)~nlen))
    {
        PRINT_DEBUG("bad block (trivially due to uncompressed check)\n");
        return false;
    }

    if (!(len <= in_stream.size()))
    {
        PRINT_DEBUG("bad block (trivially due to uncompressed check)\n");
        return false;
    }

    out.copy(in_stream, len);
    return true;
}

/* return true if block decompression went smoothly, false if not (probably due to corrupt data) */
bool do_block(struct libdeflate_decompressor * restrict d, InputStream& in_stream, InstrDeflateWindow& out, bool &is_final_block)
{
    /* Starting to read the next block.  */
    in_stream.ensure_bits<1 + 2 + 5 + 5 + 4>();

    if (in_stream.size() == 0) // Rayan: i've added that check but i doubt it's useful (actually.. maybe it is, if we have been unable to decompress any block..)
    {
        fprintf(stderr,"reached end of file\n");
        is_final_block = true;
        return false;
    }

    /* BFINAL: 1 bit  */
    is_final_block = in_stream.pop_bits(1);

    bool ret;
    /* BTYPE: 2 bits  */
    switch(in_stream.pop_bits(2)) {
    case DEFLATE_BLOCKTYPE_DYNAMIC_HUFFMAN:
        ret = prepare_dynamic(d, in_stream);
        if (!ret)
            return false;
        break;

    case DEFLATE_BLOCKTYPE_UNCOMPRESSED:
        ret = do_uncompressed(in_stream, out);
        if (!ret)
            return false;
        break;

    case DEFLATE_BLOCKTYPE_STATIC_HUFFMAN:
        ret = prepare_static(d);
        if (!ret)
            return false;
        break;

    default:
        return false;
    }

    /* Decompressing a Huffman block (either dynamic or static)  */
    DEBUG_FIRST_BLOCK(fprintf(stderr,"trying to decode huffman block\n");)

    /* The main DEFLATE decode loop  */
    for (;;) {
        /* Decode a litlen symbol.  */
        in_stream.ensure_bits<DEFLATE_MAX_LITLEN_CODEWORD_LEN>();
        //FIXME: entry should be const
        u32 entry = d->u.litlen_decode_table[in_stream.bits(LITLEN_TABLEBITS)];
        if (entry & HUFFDEC_SUBTABLE_POINTER) {
            /* Litlen subtable required (uncommon case)  */
            in_stream.remove_bits(LITLEN_TABLEBITS);
            entry = d->u.litlen_decode_table[
                    ((entry >> HUFFDEC_RESULT_SHIFT) & 0xFFFF) +
                    in_stream.bits(entry & HUFFDEC_LENGTH_MASK)];
        }
        in_stream.remove_bits(entry & HUFFDEC_LENGTH_MASK);
        //PRINT_DEBUG("in_stream position %x\n",in_stream.in_next);
        if (entry & HUFFDEC_LITERAL) {
            /* Literal  */
            if(unlikely(out.available() == 0))
            {
                if (out.has_dummy_32k) // if it's the first block, there is really no reason why buffer should already be full
                {
                    PRINT_DEBUG("first block is asking to flush already, probably bad\n");
                    return false;
                }
                PRINT_DEBUG("flushing now\n");
                out.flush();
            }

            if(unlikely(char(entry >> HUFFDEC_RESULT_SHIFT) > '~')) {
            {
                PRINT_DEBUG("fail, unprintable literal unexpected in fastq\n");
                return false;
            }

                return false;
            }
            out.push(byte(entry >> HUFFDEC_RESULT_SHIFT));
            continue;
        }

        /* Match or end-of-block  */
        entry >>= HUFFDEC_RESULT_SHIFT;
        in_stream.ensure_bits<in_stream.bitbuf_max_ensure>();

        /* Pop the extra length bits and add them to the length base to
         * produce the full length.  */
        const u32 length = (entry >> HUFFDEC_LENGTH_BASE_SHIFT) +
                 in_stream.pop_bits(entry & HUFFDEC_EXTRA_LENGTH_BITS_MASK);

        /* The match destination must not end after the end of the
         * output buffer.  For efficiency, combine this check with the
         * end-of-block check.  We're using 0 for the special
         * end-of-block length, so subtract 1 and it turn it into
         * SIZE_MAX.  */
        //static_assert(HUFFDEC_END_OF_BLOCK_LENGTH == 0);
        if (unlikely(length - 1 >= out.available())) {
                if (likely(length == HUFFDEC_END_OF_BLOCK_LENGTH))
                {
                    return true; // Block done
                } else {
                        out.flush();
                        assert(length <= out.available());
                }
        }
        assert(length > 0); // length == 0 => EOB case was handled

        // if we end up here, it means we're at a match

        /* Decode the match offset.  */
        entry = d->offset_decode_table[in_stream.bits(OFFSET_TABLEBITS)];
        if (entry & HUFFDEC_SUBTABLE_POINTER) {
                /* Offset subtable required (uncommon case)  */
                in_stream.remove_bits(OFFSET_TABLEBITS);
                entry = d->offset_decode_table[
                        ((entry >> HUFFDEC_RESULT_SHIFT) & 0xFFFF) +
                        in_stream.bits(entry & HUFFDEC_LENGTH_MASK)];
        }
        in_stream.remove_bits(entry & HUFFDEC_LENGTH_MASK);
        entry >>= HUFFDEC_RESULT_SHIFT;

        /* Pop the extra offset bits and add them to the offset base to
         * produce the full offset.  */
        const u32 offset = (entry & HUFFDEC_OFFSET_BASE_MASK) +
                 in_stream.pop_bits(entry >> HUFFDEC_EXTRA_OFFSET_BITS_SHIFT);


        /* Copy the match: 'length' bytes at 'out_next - offset' to
         * 'out_next'.  */
        if(!out.check_match(length, offset))
        {
            return false;
        }
        out.copy_match(length, offset);
    }

    out.notify_end_block(is_final_block, in_stream);
    return true;
}

/* if we need to stop 20 blocks after some point, and that point has been reached, setup a counter */
bool handle_until(size_t until, int &until_counter, size_t position)
{
    if (until_counter == -1 && position > until)
        until_counter = 20;
    if (until_counter > 0)
    {
        until_counter--;
        if (until_counter == 0)
        {
            fprintf(stderr,"stopping 20 blocks after specified position\n");
            return true;
        }

    }
    return false;
}

/* if we're doing random access:
 * - don't output to target the first 20 blocks for sure
 * - start outputting to target when we are sure that the buffer window contains fully resolved sequences
 */
void handle_skip(int &skip_counter,  InstrDeflateWindow &out_window)
{
    if (skip_counter > 0)
        skip_counter--;
    if (skip_counter == 0 && out_window.fully_reconstructed)
    {
        //out_window.flush(); // re-initialize the window with just a context and no other block data // TODO not sure if that should be placed here or outside if
        out_window.output_to_target = true; // the next block and so on will be output to "out"
    }
}

// Original API:

LIBDEFLATEAPI enum libdeflate_result
libdeflate_deflate_decompress(struct libdeflate_decompressor * restrict d,
			      const byte * restrict const in, size_t in_nbytes,
			      byte * restrict const out, size_t out_nbytes_avail,
			      size_t *actual_out_nbytes_ret,
                  synchronizer* stop,  // indicating where to stop
                  synchronizer* prev_sync, // for passing our first extracted sequence coordinate to the previous thread
                  size_t skip, size_t until)
{
    InputStream in_stream(in, in_nbytes);

    byte *out_next = out;
    byte * const out_end = out_next + out_nbytes_avail;
    InstrDeflateWindow out_window(out, out_end);
    InstrDeflateWindow backup_out(out, out_end);

    // blocks counter
    int failed_decomp_counter = 0;
    uint64_t decoded_blocks = 0;

    // handle skipping
    signed int until_counter = -1;
    int skip_counter = 0;

    fprintf(stderr, "Thread %lu started with a skip of %lu bytes\n", pthread_self(), skip);

    /* Skipping user-set amount of bytes, after the header of course */
    if (skip)
    {
        in_stream.in_next += skip; // TODO: will probably not be valid when input is a stream
        out_window.output_to_target = false;
        skip_counter = 0; //20; // skip 20 blocks before checking for valid fastq // FIXME
    }

    bool is_final_block = false, aligned = false;
    InputStream backup_in(in_stream);

    do {
        //PRINT_DEBUG("before block,             out window %x - %x\n", out_window.next, out_window.buffer_end);


        size_t block_inpos = in_stream.position();
        in_stream.ensure_bits<1>();
        bool went_fine = aligned || in_stream.bits(1) == 0;
        if(went_fine) went_fine = do_block(d, in_stream, out_window, is_final_block);
        if(unlikely(!aligned && went_fine)) {
<<<<<<< HEAD
            went_fine = out_window.size() > (1UL << 15) + (10UL << 10);
            if(went_fine) went_fine = out_window.check_ascii();
            //if(went_fine) went_fine = out_window.check_buffer_fastq(false);
=======
            went_fine &= out_window.check_buffer_fastq(aligned);
>>>>>>> 75c391f3
            if(went_fine) {
                PRINT_DEBUG("First sync block at %d %d\n", in_stream.position(), in_stream.position_bits());
            }
        }

        if (likely(went_fine))
        {
            decoded_blocks++;
            aligned = true; // found a way to fully decompress a block, seems that we're good

            //fprintf(stderr,"block decompressed!\n");//, out_window.buffer);
            failed_decomp_counter = 0; // reset failed block counter

            long long position = in_stream.position();
            if (handle_until(until, until_counter, position))
                break;
            handle_skip(skip_counter, out_window);

            if(stop != nullptr && !is_final_block) {
                is_final_block |= stop->caught_up_block(block_inpos);
                if(is_final_block)
                    fprintf(stderr, "thread %lu stoped at %lu\n", pthread_self(), block_inpos);
            }

            if (skip_counter == 0 && out_window.fully_reconstructed == false)
            {
                out_window.check_fully_reconstructed_sequences(stop, is_final_block); // see if we have uncertainties in nucleotides
                if (out_window.fully_reconstructed) {
                    if(prev_sync != nullptr) {
                        fprintf(stderr, "Thread %lu found it's first sequence in block %lu at position %u\n",
                                pthread_self(), block_inpos, out_window.first_seq_block_pos);
                        prev_sync->signal_first_decoded_sequence(block_inpos, out_window.first_seq_block_pos);
                    }
                    fprintf(stderr,"successfully decoded reads at decoded block %ld\n",decoded_blocks);
                }
            } else  { //FIXME: we want all the sequences, right ?
<<<<<<< HEAD
                // yes, so for now, we will perform that check for ALL the windows, and it will also be responsible for printing the sequences to stdout
                out_window.check_fully_reconstructed_sequences(stop, is_final_block);
=======
                //out_window.check_fully_reconstructed_sequences(stop, is_final_block);
>>>>>>> 75c391f3
            }

            out_window.notify_end_block(is_final_block, in_stream);
        }
        else
        {
            if (unlikely(aligned))
            {
                fprintf(stderr,"unexpected error, bad block after we thought we had found a correct one\n");
                // we're not ready to support that case, as the buffer at this point contains something else than an empty context
                exit(1);
            }
            if (unlikely(failed_decomp_counter > 300000*8))
            {
                fprintf(stderr,"giving up, can't random-access this gzipped file even when bruteforcing next %d putative block positions\n", 300000*8);
                exit(1);
            }
            failed_decomp_counter++;
            PRINT_DEBUG("couldn't decompress that block, increasing fail count to %d\n",failed_decomp_counter);

            // Restore input stream one bit ahead of last try
            backup_in.ensure_bits<1>(); // to make sure there is at least one bit to pop
            backup_in.remove_bits(1);
            in_stream = backup_in;

            // Restore output window initial state (zero position and stats)
            out_window.clear();
            PRINT_DEBUG("restored after bad block\n");
        }
    } while((!aligned) || (aligned && !is_final_block));

    out_window.flush();

    *actual_out_nbytes_ret = out_window.get_evicted_length(); // tell how many bytes we actually output


    return LIBDEFLATE_SUCCESS;
}

LIBDEFLATEAPI struct libdeflate_decompressor *
libdeflate_alloc_decompressor(void)
{
	return new libdeflate_decompressor();
}

LIBDEFLATEAPI struct libdeflate_decompressor *
libdeflate_copy_decompressor(libdeflate_decompressor* d)
{
    return new libdeflate_decompressor(*d);
}

LIBDEFLATEAPI void
libdeflate_free_decompressor(struct libdeflate_decompressor *d)
{
	delete d;
}<|MERGE_RESOLUTION|>--- conflicted
+++ resolved
@@ -1045,11 +1045,7 @@
     return true;
 }
 
-<<<<<<< HEAD
 #define output_buffer_bits 22 // FIXME: constructor parameter
-=======
-#define output_buffer_bits 21 // FIXME: constructor parameter
->>>>>>> 75c391f3
 
 /**
  * @brief A window of the size of one decoded shard (some deflate blocks) plus it's 32K context
@@ -1237,12 +1233,8 @@
         for (int i = 0; i < (1<<15); i ++)
         {
             buffer[i] = '?';
-<<<<<<< HEAD
-            buffer_counts[i] = 0;
-            backref_origins[i] = (1<<15) - i;
-=======
-            //backref_origins[i] = (1<<15) - i;
->>>>>>> 75c391f3
+            buffer_counts[i] = 0; // PERF: maybe remove this
+            backref_origins[i] = (1<<15) - i; // PERF: maybe remove this
         }
         block_size=0;
     }
@@ -1255,7 +1247,7 @@
 
         for (int i = 0; i < (1<<15); i ++)
         {
-            //buffer_counts[i] = 0;
+           buffer_counts[i] = 0;
         }
     }
 
@@ -1263,12 +1255,12 @@
     void record_match(unsigned length, unsigned offset) {
         size_t start = size() - offset;
         for (unsigned int i = 0; i < length; i++) {
-	    //buffer_counts[size()+i] = ++buffer_counts[start+i];
-            //backref_origins[size()+i] = backref_origins[start+i];
-        }
-
-//        nb_back_refs_in_block++;
-  //      len_back_refs_in_block += length;
+	        buffer_counts[size()+i] = ++buffer_counts[start+i];
+            backref_origins[size()+i] = backref_origins[start+i];
+        }
+
+        nb_back_refs_in_block++;
+        len_back_refs_in_block += length;
     }
 
     bool check_match(unsigned length, unsigned offset) {
@@ -1295,8 +1287,8 @@
 
     void push(byte c) {
         DEBUG_FIRST_BLOCK(if (c >' ' && c<'}') fprintf(stderr,"literal %c\n",c);)
-    //    buffer_counts[size()] = 0;
-    //    backref_origins[size()] = 0;
+        buffer_counts[size()] = 0;
+        backref_origins[size()] = 0;
         Base::push(c);
         block_size++;
     }
@@ -1310,8 +1302,8 @@
     void copy(InputStream & in, unsigned length) {
         size_t start = size();
         for(size_t i=start ; i < start + length ; i++) {
-      //      buffer_counts[i]=0;
-      //      backref_origins[i]=0;
+            buffer_counts[i]=0;
+            backref_origins[i]=0;
         }
         Base::copy(in, length);
     }
@@ -1577,8 +1569,8 @@
         constexpr size_t window_size = 1UL<<15;
         fprintf(stderr,"flushing block!!\n");
         // update counts
-        //memcpy(buffer_counts, buffer_counts + size() - window_size, window_size*sizeof(uint32_t));
-        //memcpy(backref_origins, backref_origins + size() - window_size, window_size*sizeof(uint16_t));
+        memcpy(buffer_counts, buffer_counts + size() - window_size, window_size*sizeof(uint32_t));
+        memcpy(backref_origins, backref_origins + size() - window_size, window_size*sizeof(uint16_t));
 
         unsigned moved_by;
         if(false && output_to_target) {
@@ -1885,13 +1877,9 @@
         bool went_fine = aligned || in_stream.bits(1) == 0;
         if(went_fine) went_fine = do_block(d, in_stream, out_window, is_final_block);
         if(unlikely(!aligned && went_fine)) {
-<<<<<<< HEAD
             went_fine = out_window.size() > (1UL << 15) + (10UL << 10);
             if(went_fine) went_fine = out_window.check_ascii();
             //if(went_fine) went_fine = out_window.check_buffer_fastq(false);
-=======
-            went_fine &= out_window.check_buffer_fastq(aligned);
->>>>>>> 75c391f3
             if(went_fine) {
                 PRINT_DEBUG("First sync block at %d %d\n", in_stream.position(), in_stream.position_bits());
             }
@@ -1927,13 +1915,9 @@
                     }
                     fprintf(stderr,"successfully decoded reads at decoded block %ld\n",decoded_blocks);
                 }
-            } else  { //FIXME: we want all the sequences, right ?
-<<<<<<< HEAD
+            } else  { // we want all the sequences, right ? so here we parse them
                 // yes, so for now, we will perform that check for ALL the windows, and it will also be responsible for printing the sequences to stdout
-                out_window.check_fully_reconstructed_sequences(stop, is_final_block);
-=======
-                //out_window.check_fully_reconstructed_sequences(stop, is_final_block);
->>>>>>> 75c391f3
+                out_window.check_fully_reconstructed_sequences(stop, is_final_block); // PERF: this was removed to only measure performance of reading in parallel
             }
 
             out_window.notify_end_block(is_final_block, in_stream);
